--- conflicted
+++ resolved
@@ -828,60 +828,9 @@
         }
         return energies_dict
 
-<<<<<<< HEAD
     def get_force_contributions(self, density_data=None, create_file=True,
                                 atoms_Angstrom=None, qe_input_data=None,
                                 qe_pseudopotentials=None):
-=======
-    def get_atomic_forces(
-        self,
-        density_data=None,
-        create_file=True,
-        atoms_Angstrom=None,
-        qe_input_data=None,
-        qe_pseudopotentials=None,
-    ):
-        """
-        Calculate the atomic forces.
-
-        This function uses an interface to QE. The atomic forces are
-        calculated via the Hellman-Feynman theorem, although only the local
-        contributions are calculated. The non-local contributions, as well
-        as the SCF correction (so anything wavefunction dependent) are ignored.
-        Therefore, this function is best used for data that was created using
-        local pseudopotentials.
-
-        Parameters
-        ----------
-        density_data : numpy.array
-            Density data on a grid. If None, then the cached
-            density will be used for the calculation.
-
-        create_file : bool
-            If False, the last mala.pw.scf.in file will be used as input for
-            Quantum Espresso. If True (recommended), MALA will create this
-            file according to calculation parameters.
-
-        atoms_Angstrom : ase.Atoms
-            ASE atoms object for the current system. If None, MALA will
-            create one.
-
-        qe_input_data : dict
-            Quantum Espresso parameters dictionary for the ASE<->QE interface.
-            If None (recommended), MALA will create one.
-
-        qe_pseudopotentials : dict
-            Quantum Espresso pseudopotential dictionaty for the ASE<->QE
-            interface. If None (recommended), MALA will create one.
-
-        Returns
-        -------
-        atomic_forces : numpy.ndarray
-            An array of the form (natoms, 3), containing the atomic forces
-            in eV/Ang.
-
-        """
->>>>>>> 8f71b1bc
         if density_data is None:
             density_data = self.density
             if density_data is None:
@@ -890,9 +839,9 @@
                     " this quantity."
                 )
 
+        # First, set up the total energy module for calculation.
         if atoms_Angstrom is None:
             atoms_Angstrom = self.atoms
-<<<<<<< HEAD
 
         # If the total energy has been calculated, we don't need to
         # re-execute this particular code.
@@ -933,26 +882,6 @@
                                          self.voxel.volume}
 
         return force_contribution
-=======
-        self.__setup_total_energy_module(
-            density_data,
-            atoms_Angstrom,
-            create_file=create_file,
-            qe_input_data=qe_input_data,
-            qe_pseudopotentials=qe_pseudopotentials,
-        )
-
-        # Now calculate the forces.
-        atomic_forces = np.array(
-            te.calc_forces(len(atoms_Angstrom))
-        ).transpose()
-
-        # QE returns the forces in Ry/Bohr.
-        atomic_forces = AtomicForce.convert_units(
-            atomic_forces, in_units="Ry/Bohr"
-        )
-        return atomic_forces
->>>>>>> 8f71b1bc
 
     @staticmethod
     def get_scaled_positions_for_qe(atoms):
