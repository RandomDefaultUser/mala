--- conflicted
+++ resolved
@@ -13,6 +13,7 @@
 from mala.targets.calculation_helpers import *
 from mala.targets.cube_parser import read_cube, write_cube
 from mala.targets.atomic_force import AtomicForce
+from mala.common.parallelizer import get_rank
 
 
 class Density(Target):
@@ -33,7 +34,6 @@
         """Get dimension of this target if used as feature in ML."""
         return 1
 
-<<<<<<< HEAD
     @staticmethod
     def convert_units(array, in_units="1/A^3"):
         """
@@ -94,11 +94,7 @@
         else:
             raise Exception("Unsupported unit for density.")
 
-
     def read_from_cube(self, file_name, directory, units=None):
-=======
-    def read_from_cube(self, file_name, directory, units=None, **kwargs):
->>>>>>> ebd9559f
         """
         Read the density data from a cube file.
 
