--- conflicted
+++ resolved
@@ -4,14 +4,7 @@
 from ase.units import Rydberg
 import numpy as np
 import math
-<<<<<<< HEAD
-try:
-    from mpi4py import MPI
-except ModuleNotFoundError:
-    pass
-=======
 import os
->>>>>>> 1445911b
 
 from mala.common.parallelizer import get_comm, printout, get_rank, get_size, \
     barrier
