"""Trainer class for training a network."""
import os
import time
from datetime import datetime

try:
    import horovod.torch as hvd
except ModuleNotFoundError:
    # Warning is thrown by Parameters class
    pass
import numpy as np
import torch
from torch import optim
from torch.utils.data import DataLoader
from torch.utils.tensorboard import SummaryWriter

from mala.common.parameters import Parameters
from mala.common.parameters import printout
from mala.datahandling.data_handler import DataHandler
from mala.datahandling.data_scaler import DataScaler
from mala.network.network import Network
from mala.network.runner import Runner


class Trainer(Runner):
    """A class for training a neural network.

    Parameters
    ----------
    params : mala.common.parametes.Parameters
        Parameters used to create this Trainer object.

    network : mala.network.network.Network
        Network which is being trained.

    data : mala.datahandling.data_handler.DataHandler
        DataHandler holding the training data.

    use_pkl_checkpoints : bool
        If true, .pkl checkpoints will be created.
    """

    def __init__(self, params, network, data, optimizer_dict=None,
                 use_pkl_checkpoints=False):
        # copy the parameters into the class.
        super(Trainer, self).__init__(params, network, data)
        self.final_test_loss = float("inf")
        self.initial_test_loss = float("inf")
        self.final_validation_loss = float("inf")
        self.initial_validation_loss = float("inf")
        self.optimizer = None
        self.scheduler = None
        self.patience_counter = 0
        self.last_epoch = 0
        self.last_loss = None
        self.training_data_loader = None
        self.validation_data_loader = None
        self.test_data_loader = None
        self.use_pkl_checkpoints = use_pkl_checkpoints

        # Samplers for the horovod case.
        self.train_sampler = None
        self.test_sampler = None
        self.validation_sampler = None

        self.__prepare_to_train(optimizer_dict)

        self.tensor_board = None
        self.full_visualization_path = None
        if self.parameters.visualisation:
            if not os.path.exists(self.parameters.visualisation_dir):
                os.makedirs(self.parameters.visualisation_dir)
            if self.parameters.visualisation_dir_append_date:
                date_time = datetime.now().strftime("%Y-%m-%d-%H-%M-%S")
                self.full_visualization_path = \
                    os.path.join(self.parameters.visualisation_dir, date_time)
                os.makedirs(self.full_visualization_path)
            else:
                self.full_visualization_path = \
                    self.parameters.visualisation_dir

            # Set the path to log files
            self.tensor_board = SummaryWriter(self.full_visualization_path)
            printout("Writing visualization output to",
                     self.full_visualization_path, min_verbosity=1)

    @classmethod
    def checkpoint_exists(cls, checkpoint_name, use_pkl_checkpoints=False):
        """
        Check if a hyperparameter optimization checkpoint exists.

        Returns True if it does.

        Parameters
        ----------
        checkpoint_name : string
            Name of the checkpoint.

        use_pkl_checkpoints : bool
            If true, .pkl checkpoints will be loaded.

        Returns
        -------
        checkpoint_exists : bool
            True if the checkpoint exists, False otherwise.

        """
        network_name = checkpoint_name + "_network.pth"
        iscaler_name = checkpoint_name + "_iscaler.pkl"
        oscaler_name = checkpoint_name + "_oscaler.pkl"
        if use_pkl_checkpoints:
            param_name = checkpoint_name + "_params.pkl"
        else:
            param_name = checkpoint_name + "_params.json"
        optimizer_name = checkpoint_name + "_optimizer.pth"

        return all(map(os.path.isfile, [iscaler_name, oscaler_name, param_name,
                                        network_name, optimizer_name]))

    @classmethod
    def resume_checkpoint(cls, checkpoint_name, use_pkl_checkpoints=False):
        """
        Prepare resumption of training from a checkpoint.

        Please note that to actually resume the training,
        Trainer.train_network() still has to be called.

        Parameters
        ----------
        checkpoint_name : string
            Name of the checkpoint from which

        use_pkl_checkpoints : bool
            If true, .pkl checkpoints will be loaded.

        Returns
        -------
        loaded_params : mala.common.parameters.Parameters
            The Parameters saved in the checkpoint.

        loaded_network : mala.network.network.Network
            The network saved in the checkpoint.

        new_datahandler : mala.datahandling.data_handler.DataHandler
            The data handler reconstructed from the checkpoint.

        new_trainer : Trainer
            The trainer reconstructed from the checkpoint.
        """
        printout("Loading training run from checkpoint.", min_verbosity=0)
        # The names are based upon the checkpoint name.
        network_name = checkpoint_name + "_network.pth"
        iscaler_name = checkpoint_name + "_iscaler.pkl"
        oscaler_name = checkpoint_name + "_oscaler.pkl"
        if use_pkl_checkpoints:
            param_name = checkpoint_name + "_params.pkl"
        else:
            param_name = checkpoint_name + "_params.json"
        optimizer_name = checkpoint_name + "_optimizer.pth"

        # First load the all the regular objects.
        loaded_params = Parameters.load_from_file(param_name)
        loaded_iscaler = DataScaler.load_from_file(iscaler_name)
        loaded_oscaler = DataScaler.load_from_file(oscaler_name)
        loaded_network = Network.load_from_file(loaded_params,
                                                network_name)

        printout("Preparing data used for last checkpoint.", min_verbosity=0)
        # Create a new data handler and prepare the data.
        new_datahandler = DataHandler(loaded_params,
                                      input_data_scaler=loaded_iscaler,
                                      output_data_scaler=loaded_oscaler)
        new_datahandler.prepare_data(reparametrize_scaler=False)
        new_trainer = Trainer.load_from_file(loaded_params, optimizer_name,
                                             loaded_network, new_datahandler)

        return loaded_params, loaded_network, new_datahandler, new_trainer

    @classmethod
    def load_from_file(cls, params, file_path, network, data):
        """
        Load a trainer from a file.

        Parameters
        ----------
        params : mala.common.parameters.Parameters
            Parameters object with which the trainer should be created.
            Has to be compatible with network and data.

        file_path : string
            Path to the file from which the trainer should be loaded.

        network : mala.network.network.Network
            Network which is being trained.

        data : mala.datahandling.data_handler.DataHandler
            DataHandler holding the training data.


        Returns
        -------
        loaded_trainer : Network
            The trainer that was loaded from the file.
        """
        # First, load the checkpoint.
        checkpoint = torch.load(file_path)

        # Now, create the Trainer class with it.
        loaded_trainer = Trainer(params, network, data,
                                 optimizer_dict=checkpoint)
        return loaded_trainer

    def train_network(self):
        """Train a network using data given by a DataHandler."""
        ############################
        # CALCULATE INITIAL METRICS
        ############################

        tloss = float("inf")
        vloss = self.__validate_network(self.network,
                                        "va",
                                        self.parameters.
                                        after_before_training_metric)

        if self.data.test_data_set is not None:
            tloss = self.__validate_network(self.network,
                                            "te",
                                            self.parameters.
                                            after_before_training_metric)

        # Collect and average all the losses from all the devices
        if self.parameters_full.use_horovod:
            vloss = self.__average_validation(vloss, 'average_loss')
            self.initial_validation_loss = vloss
            if self.data.test_data_set is not None:
                tloss = self.__average_validation(tloss, 'average_loss')
                self.initial_test_loss = tloss

        printout("Initial Guess - validation data loss: ", vloss,
                 min_verbosity=1)
        if self.data.test_data_set is not None:
            printout("Initial Guess - test data loss: ", tloss,
                     min_verbosity=1)

        # Save losses for later use.
        self.initial_validation_loss = vloss
        self.initial_test_loss = tloss

        # Initialize all the counters.
        checkpoint_counter = 0

        # If we restarted from a checkpoint, we have to differently initialize
        # the loss.
        if self.last_loss is None:
            vloss_old = vloss
        else:
            vloss_old = self.last_loss

        ############################
        # PERFORM TRAINING
        ############################

        for epoch in range(self.last_epoch, self.parameters.max_number_epochs):
            start_time = time.time()

            # Prepare model for training.
            self.network.train()

            # Process each mini batch and save the training loss.
            training_loss = []

            # train sampler
            if self.parameters_full.use_horovod:
                self.train_sampler.set_epoch(epoch)

            for batchid, (inputs, outputs) in \
                    enumerate(self.training_data_loader):
                inputs = inputs.to(self.parameters._configuration["device"])
                outputs = outputs.to(self.parameters._configuration["device"])
                training_loss.append(self.__process_mini_batch(self.network,
                                                               inputs,
                                                               outputs))
            training_loss = np.mean(training_loss)

            # Calculate the validation loss. and output it.
            vloss = self.__validate_network(self.network,
                                            "va",
                                            self.parameters.
                                            during_training_metric)

            if self.parameters_full.use_horovod:
                vloss = self.__average_validation(vloss, 'average_loss')
            if self.parameters_full.verbosity > 1:
                printout("Epoch {0}: validation data loss: {1}, "
                         "training data loss: {2}".format(epoch, vloss,
                                                          training_loss),
                         min_verbosity=2)
            else:
                printout("Epoch {0}: validation data loss: {1}".format(epoch,
                                                                       vloss),
                         min_verbosity=1)

            # summary_writer tensor board
            if self.parameters.visualisation:
                self.tensor_board.add_scalars('Loss', {'validation': vloss,
                                              'training': training_loss},
                                              epoch)
                self.tensor_board.add_scalar("Learning rate",
                                             self.parameters.learning_rate,
                                             epoch)
                if self.parameters.visualisation == 2:
                    for name, param in self.network.named_parameters():
                        self.tensor_board.add_histogram(name, param, epoch)
                        self.tensor_board.add_histogram(f'{name}.grad',
                                                        param.grad, epoch)

                # method to make sure that all pending events have been written
                # to disk
                self.tensor_board.close()

            # Mix the DataSets up (this function only does something
            # in the lazy loading case).
            if self.parameters.use_shuffling_for_samplers:
                self.data.mix_datasets()

            # If a scheduler is used, update it.
            if self.scheduler is not None:
                if self.parameters.learning_rate_scheduler ==\
                        "ReduceLROnPlateau":
                    self.scheduler.step(vloss)

            # If early stopping is used, check if we need to do something.
            if self.parameters.early_stopping_epochs > 0:
                if vloss < vloss_old * (1.0 + self.parameters.
                                        early_stopping_threshold):
                    self.patience_counter = 0
                    vloss_old = vloss
                else:
                    self.patience_counter += 1
                    printout("Validation accuracy has not improved "
                             "enough.", min_verbosity=1)
                    if self.patience_counter >= self.parameters.\
                            early_stopping_epochs:
                        printout("Stopping the training, validation "
                                 "accuracy has not improved for",
                                 self.patience_counter,
                                 "epochs.", min_verbosity=1)
                        self.last_epoch = epoch
                        break

            # If checkpointing is enabled, we need to checkpoint.
            if self.parameters.checkpoints_each_epoch != 0:
                checkpoint_counter += 1
                if checkpoint_counter >= \
                        self.parameters.checkpoints_each_epoch:
                    printout("Checkpointing training.", min_verbosity=0)
                    self.last_epoch = epoch
                    self.last_loss = vloss_old
                    self.__create_training_checkpoint()
                    checkpoint_counter = 0

            printout("Time for epoch[s]:", time.time() - start_time,
                     min_verbosity=2)

        ############################
        # CALCULATE FINAL METRICS
        ############################

        if self.parameters.after_before_training_metric != \
                self.parameters.during_training_metric:
            vloss = self.__validate_network(self.network,
                                            "va",
                                            self.parameters.
                                            after_before_training_metric)
            if self.parameters_full.use_horovod:
                vloss = self.__average_validation(vloss, 'average_loss')

        # Calculate final loss.
        self.final_validation_loss = vloss
        printout("Final validation data loss: ", vloss, min_verbosity=0)

        tloss = float("inf")
        if self.data.test_data_set is not None:
            tloss = self.__validate_network(self.network,
                                            "te",
                                            self.parameters.
                                            after_before_training_metric)
            if self.parameters_full.use_horovod:
                tloss = self.__average_validation(tloss, 'average_loss')
            printout("Final test data loss: ", tloss, min_verbosity=0)
        self.final_test_loss = tloss

    def __prepare_to_train(self, optimizer_dict):
        """Prepare everything for training."""
        # Configure keyword arguments for DataSampler.
        kwargs = {'num_workers': self.parameters.num_workers,
                  'pin_memory': False}
        if self.parameters_full.use_gpu:
            kwargs['pin_memory'] = True

        # Scale the learning rate according to horovod.
        if self.parameters_full.use_horovod:
            if hvd.size() > 1:
                printout("Rescaling learning rate because multiple workers are"
                         " used for training.", min_verbosity=1)
                self.parameters.learning_rate = self.parameters.learning_rate \
                    * hvd.size()

        # Choose an optimizer to use.
        if self.parameters.trainingtype == "SGD":
            self.optimizer = optim.SGD(self.network.parameters(),
                                       lr=self.parameters.learning_rate,
                                       weight_decay=self.parameters.
                                       weight_decay)
        elif self.parameters.trainingtype == "Adam":
            self.optimizer = optim.Adam(self.network.parameters(),
                                        lr=self.parameters.learning_rate,
                                        weight_decay=self.parameters.
                                        weight_decay)
        else:
            raise Exception("Unsupported training method.")

        # Load data from pytorch file.
        if optimizer_dict is not None:
            self.optimizer.\
                load_state_dict(optimizer_dict['optimizer_state_dict'])
            self.last_epoch = optimizer_dict['epoch']+1
            self.patience_counter = optimizer_dict['early_stopping_counter']
            self.last_loss = optimizer_dict['early_stopping_last_loss']

        if self.parameters_full.use_horovod:
            # scaling the batch size for multiGPU per node
            # self.batch_size= self.batch_size*hvd.local_size()

            compression = hvd.Compression.fp16 if self.parameters_full.\
                running.use_compression else hvd.Compression.none

            # If lazy loading is used we do not shuffle the data points on
            # their own, but rather shuffle them
            # by shuffling the files themselves and then reading file by file
            # per epoch.
            # This shuffling is done in the dataset themselves.
            do_shuffle = self.parameters.use_shuffling_for_samplers
            if self.data.parameters.use_lazy_loading:
                do_shuffle = False

            self.train_sampler = torch.utils.data.\
                distributed.DistributedSampler(self.data.training_data_set,
                                               num_replicas=hvd.size(),
                                               rank=hvd.rank(),
                                               shuffle=do_shuffle)

            self.validation_sampler = torch.utils.data.\
                distributed.DistributedSampler(self.data.validation_data_set,
                                               num_replicas=hvd.size(),
                                               rank=hvd.rank(),
                                               shuffle=False)

            if self.data.test_data_set is not None:
                self.test_sampler = torch.utils.data.\
                    distributed.DistributedSampler(self.data.test_data_set,
                                                   num_replicas=hvd.size(),
                                                   rank=hvd.rank(),
                                                   shuffle=False)

            # broadcaste parameters and optimizer state from root device to
            # other devices
            hvd.broadcast_parameters(self.network.state_dict(), root_rank=0)
            hvd.broadcast_optimizer_state(self.optimizer, root_rank=0)

            # Wraps the opimizer for multiGPU operation
            self.optimizer = hvd.DistributedOptimizer(self.optimizer,
                                                      named_parameters=
                                                      self.network.
                                                      named_parameters(),
                                                      compression=compression,
                                                      op=hvd.Average)

        # Instantiate the learning rate scheduler, if necessary.
        if self.parameters.learning_rate_scheduler == "ReduceLROnPlateau":
            self.scheduler = optim.\
                lr_scheduler.ReduceLROnPlateau(self.optimizer,
                                               patience=self.parameters.
                                               learning_rate_patience,
                                               mode="min",
                                               factor=self.parameters.
                                               learning_rate_decay,
                                               verbose=True)
        elif self.parameters.learning_rate_scheduler is None:
            pass
        else:
            raise Exception("Unsupported learning rate schedule.")
        if self.scheduler is not None and optimizer_dict is not None:
            self.scheduler.\
                load_state_dict(optimizer_dict['lr_scheduler_state_dict'])

        # If lazy loading is used we do not shuffle the data points on their
        # own, but rather shuffle them
        # by shuffling the files themselves and then reading file by file per
        # epoch.
        # This shuffling is done in the dataset themselves.
        do_shuffle = self.parameters.use_shuffling_for_samplers
        if self.data.parameters.use_lazy_loading or self.parameters_full.\
                use_horovod:
            do_shuffle = False

        # Prepare data loaders.(look into mini-batch size)
        self.training_data_loader = DataLoader(self.data.training_data_set,
                                               batch_size=self.parameters.
                                               mini_batch_size,
                                               sampler=self.train_sampler,
                                               **kwargs,
                                               shuffle=do_shuffle)

        self.validation_data_loader = DataLoader(self.data.validation_data_set,
                                                 batch_size=self.parameters.
                                                 mini_batch_size * 1,
                                                 sampler=
                                                 self.validation_sampler,
                                                 **kwargs)

        if self.data.test_data_set is not None:
            self.test_data_loader = DataLoader(self.data.test_data_set,
                                               batch_size=self.parameters.
                                               mini_batch_size * 1,
                                               sampler=self.test_sampler,
                                               **kwargs)

    def __process_mini_batch(self, network, input_data, target_data):
        """Process a mini batch."""
        prediction = network(input_data)
        loss = network.calculate_loss(prediction, target_data)
        loss.backward()
        self.optimizer.step()
        self.optimizer.zero_grad()
        return loss.item()

    def __validate_network(self, network, data_set_type, validation_type):
        """Validate a network, using test or validation data."""
        if data_set_type == "te":
            data_loader = self.test_data_loader
            data_set = self.data.test_data_set
            number_of_snapshots = self.data.nr_test_snapshots
            offset_snapshots = self.data.nr_validation_snapshots + \
                               self.data.nr_training_snapshots

        elif data_set_type == "va":
            data_loader = self.validation_data_loader
            data_set = self.data.validation_data_set
            number_of_snapshots = self.data.nr_validation_snapshots
            offset_snapshots = self.data.nr_training_snapshots

        else:
            raise Exception("Please select test or validation"
                            "when using this function.")
        network.eval()
        if validation_type == "ldos":
            validation_loss = []
            with torch.no_grad():
                for x, y in data_loader:
                    x = x.to(self.parameters._configuration["device"])
                    y = y.to(self.parameters._configuration["device"])
                    prediction = network(x)
                    validation_loss.append(network.calculate_loss(prediction, y)
                                           .item())

            return np.mean(validation_loss)
        elif validation_type == "band_energy":
            errors = []
            for snapshot_number in range(offset_snapshots,
                                         number_of_snapshots+offset_snapshots):
                # Get optimal batch size and number of batches per snapshotss
                grid_size = self.data.parameters.\
                    snapshot_directories_list[snapshot_number].grid_size

                optimal_batch_size = self. \
                    _correct_batch_size_for_testing(grid_size,
                                                    self.parameters.
                                                    mini_batch_size)
                number_of_batches_per_snapshot = int(grid_size /
                                                     optimal_batch_size)

                actual_outputs, \
                predicted_outputs = self.\
                    _forward_entire_snapshot(snapshot_number,
                                             data_set, data_set_type,
                                             number_of_batches_per_snapshot,
                                             optimal_batch_size)
                calculator = self.data.target_calculator

                # This works because the list is always guaranteed to be
                # ordered.
                calculator.\
                    read_additional_calculation_data("qe.out",
                                                     self.data.get_snapshot_calculation_output(snapshot_number))
                fe_actual = calculator.\
                    get_self_consistent_fermi_energy(actual_outputs)
                be_actual = calculator.\
                    get_band_energy(actual_outputs, fermi_energy=fe_actual)

                try:
                    fe_predicted = calculator.\
                        get_self_consistent_fermi_energy(predicted_outputs)
                    be_predicted = calculator.\
                        get_band_energy(predicted_outputs,
                                        fermi_energy=fe_predicted)
                except ValueError:
                    # If the training went badly, it might be that the above
                    # code results in an error, due to the LDOS being so wrong
                    # that the estimation of the self consistent Fermi energy
                    # fails.
                    be_predicted = float("inf")
                errors.append(np.abs(be_predicted-be_actual) *
                              (1000/len(calculator.atoms)))
            return np.mean(errors)
        elif validation_type == "total_energy":
            # Get optimal batch size and number of batches per snapshots.

            errors = []
            for snapshot_number in range(offset_snapshots,
                                         number_of_snapshots+offset_snapshots):
<<<<<<< HEAD
                # Get optimal batch size and number of batches per snapshotss
                grid_size = self.data.parameters.\
                    snapshot_directories_list[snapshot_number].grid_size

                optimal_batch_size = self. \
                    _correct_batch_size_for_testing(grid_size,
                                                    self.parameters.
                                                    mini_batch_size)
                number_of_batches_per_snapshot = int(grid_size /
                                                     optimal_batch_size)

                actual_outputs, \
                predicted_outputs = self.\
                    _forward_entire_snapshot(snapshot_number,
                                             data_set, data_set_type,
=======
                actual_outputs, predicted_outputs = self.\
                    _forward_entire_snapshot(snapshot_number-offset_snapshots,
                                             data_set,
>>>>>>> 87e26339
                                             number_of_batches_per_snapshot,
                                             optimal_batch_size)
                calculator = self.data.target_calculator

                # This works because the list is always guaranteed to be
                # ordered.
                calculator.\
                    read_additional_calculation_data("qe.out",
                                                     self.data.get_snapshot_calculation_output(snapshot_number))
                fe_actual = calculator.\
                    get_self_consistent_fermi_energy(actual_outputs)
                te_actual = calculator.\
                    get_total_energy(ldos_data=actual_outputs,
                                     fermi_energy=fe_actual)

                try:
                    fe_predicted = calculator.\
                        get_self_consistent_fermi_energy(predicted_outputs)
                    te_predicted = calculator.\
                        get_total_energy(ldos_data=actual_outputs,
                                         fermi_energy=fe_predicted)
                except ValueError:
                    # If the training went badly, it might be that the above
                    # code results in an error, due to the LDOS being so wrong
                    # that the estimation of the self consistent Fermi energy
                    # fails.
                    te_predicted = float("inf")
                errors.append(np.abs(te_predicted-te_actual) *
                              (1000/len(calculator.atoms)))
            return np.mean(errors)

        else:
            raise Exception("Selected validation method not supported.")

    def __create_training_checkpoint(self):
        """
        Create a checkpoint during training.

        Follows https://pytorch.org/tutorials/recipes/recipes/saving_and_
        loading_a_general_checkpoint.html to some degree.
        """
        network_name = self.parameters.checkpoint_name \
            + "_network.pth"
        iscaler_name = self.parameters.checkpoint_name \
            + "_iscaler.pkl"
        oscaler_name = self.parameters.checkpoint_name \
            + "_oscaler.pkl"
        if self.use_pkl_checkpoints:
            param_name = self.parameters.checkpoint_name \
                         + "_params.pkl"
            self.parameters_full.save_as_pickle(param_name)
        else:
            param_name = self.parameters.checkpoint_name \
                         + "_params.json"
            self.parameters_full.save_as_json(param_name)

        optimizer_name = self.parameters.checkpoint_name \
            + "_optimizer.pth"

        # First we save the objects we would also save for inference.
        self.data.input_data_scaler.save(iscaler_name)
        self.data.output_data_scaler.save(oscaler_name)
        self.network.save_network(network_name)

        # Next, we save all the other objects.

        if self.parameters_full.use_horovod:
            if hvd.rank() != 0:
                return
        if self.scheduler is None:
            save_dict = {
                'epoch': self.last_epoch,
                'optimizer_state_dict': self.optimizer.state_dict(),
                'early_stopping_counter': self.patience_counter,
                'early_stopping_last_loss': self.last_loss
            }
        else:
            save_dict = {
                'epoch': self.last_epoch,
                'optimizer_state_dict': self.optimizer.state_dict(),
                'lr_scheduler_state_dict': self.scheduler.state_dict(),
                'early_stopping_counter': self.patience_counter,
                'early_stopping_last_loss': self.last_loss
            }

        torch.save(save_dict, optimizer_name,
                   _use_new_zipfile_serialization=False)

    @staticmethod
    def __average_validation(val, name):
        """Average validation over multiple parallel processes."""
        tensor = torch.tensor(val)
        avg_loss = hvd.allreduce(tensor, name=name, op=hvd.Average)
        return avg_loss.item()<|MERGE_RESOLUTION|>--- conflicted
+++ resolved
@@ -619,7 +619,6 @@
             errors = []
             for snapshot_number in range(offset_snapshots,
                                          number_of_snapshots+offset_snapshots):
-<<<<<<< HEAD
                 # Get optimal batch size and number of batches per snapshotss
                 grid_size = self.data.parameters.\
                     snapshot_directories_list[snapshot_number].grid_size
@@ -631,15 +630,9 @@
                 number_of_batches_per_snapshot = int(grid_size /
                                                      optimal_batch_size)
 
-                actual_outputs, \
-                predicted_outputs = self.\
-                    _forward_entire_snapshot(snapshot_number,
-                                             data_set, data_set_type,
-=======
                 actual_outputs, predicted_outputs = self.\
                     _forward_entire_snapshot(snapshot_number-offset_snapshots,
                                              data_set,
->>>>>>> 87e26339
                                              number_of_batches_per_snapshot,
                                              optimal_batch_size)
                 calculator = self.data.target_calculator
