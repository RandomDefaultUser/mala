--- conflicted
+++ resolved
@@ -103,17 +103,6 @@
         for par in self.params.hyperparameters.hlist:
             if par.name == "learning_rate":
                 self.params.running.learning_rate = par.get_parameter(trial)
-<<<<<<< HEAD
-            elif "layer_activation" in par.name:
-                self.params.network.layer_activations.\
-                    append(par.get_parameter(trial))
-            elif "ff_neurons_layer" in par.name:
-                if self.params.network.nn_type == "feed-forward":
-                    self.params.network.layer_sizes.\
-                        append(par.get_parameter(trial))
-            elif "trainingtype" in par.name:
-                self.params.running.trainingtype = par.get_parameter(trial)
-=======
 
             elif "ff_neurons_layer" in par.name:
                 if self.params.network.nn_type == "feed-forward":
@@ -148,7 +137,6 @@
             elif "layer_activation" in par.name:
                 pass
 
->>>>>>> 89da1065
             else:
                 raise Exception("Optimization of hyperparameter ", par.name,
                                 "not supported at the moment.")
@@ -177,15 +165,11 @@
         trial : numpy.array
             Row in an orthogonal array which respresents current trial.
         """
-<<<<<<< HEAD
         if self.optimize_layer_list:
             self.params.network.layer_sizes = \
                 [self.data_handler.get_input_dimension()]
 
         if self.optimize_activation_list:
-=======
-        if self.optimize_activation_list > 0:
->>>>>>> 89da1065
             self.params.network.layer_activations = []
 
         par: HyperparameterOAT
