--- conflicted
+++ resolved
@@ -51,13 +51,10 @@
         predicted_outputs : numpy.ndarray
             Precicted outputs for snapshot.
         """
-<<<<<<< HEAD
         # Adjust batch size and such.
         self.__prepare_to_test(snapshot_number)
-=======
         # Make sure no data lingers in the target calculator.
         self.data.target_calculator.invalidate_target()
->>>>>>> 87e26339
 
         # Forward through network.
         offset_snapshots = self.data.nr_validation_snapshots + \
