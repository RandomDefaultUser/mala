--- conflicted
+++ resolved
@@ -180,12 +180,8 @@
                 torch.from_numpy(input_array).float()
             input_array = \
                 self.data.input_data_scaler.transform(input_array)
-<<<<<<< HEAD
-=======
             input_array = input_array.to(self.parameters._configuration["device"])
-            # Pass input array through the network.
-            predicted_outputs = self.network(input_array)
->>>>>>> 1c8e74a1
+
 
             # Transform outputs.
             predicted_outputs = self.data.output_data_scaler.\
@@ -208,14 +204,13 @@
                 torch.from_numpy(input_array).float()
             input_array = \
                 self.data.input_data_scaler.transform(input_array)
+            input_array = input_array.to(self.parameters._configuration["device"])
 
             # Transform outputs.
             predicted_outputs = self.data.output_data_scaler.\
                     inverse_transform(self.network(input_array).
                                       to('cpu'), as_numpy=True)
             return predicted_outputs
-
-
 
     def _forward_snap_descriptors(self, snap_descriptors,
                                   local_data_size=None):
