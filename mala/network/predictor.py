"""Tester class for testing a network."""

import numpy as np
import torch

from mala.common.parallelizer import printout, get_rank, barrier
from mala.network.runner import Runner


class Predictor(Runner):
    """
    A class for running predictions using a neural network.

    It enables production-level inference.

    Parameters
    ----------
    params : mala.common.parametes.Parameters
        Parameters used to create this Predictor object.

    network : mala.network.network.Network
        Network used for predictions.

    data : mala.datahandling.data_handler.DataHandler
        DataHandler, in this case not directly holding data, but serving
        as an interface to Target and Descriptor objects.
    """

    def __init__(self, params, network, data):
        # copy the parameters into the class.
        super(Predictor, self).__init__(params, network, data)
        self.data.grid_dimension = self.parameters.inference_data_grid
        self.data.grid_size = (
            self.data.grid_dimension[0]
            * self.data.grid_dimension[1]
            * self.data.grid_dimension[2]
        )
        self.test_data_loader = None
        self.number_of_batches_per_snapshot = 0
        self.target_calculator = data.target_calculator
        self.input_data = None
        self.output_data = None

    def predict_from_qeout(self, path_to_file, gather_ldos=False):
        """
        Get predicted LDOS for the atomic configuration of a QE.out file.

        Parameters
        ----------
        path_to_file : string
            Path from which to read the atomic configuration.

        gather_ldos : bool
            Only important if MPI is used. If True, all descriptors
            are gathered on rank 0, and the pass is performed there.
            Helpful for using multiple CPUs for descriptor calculations
            and only one for network pass.

        Returns
        -------
        predicted_ldos : numpy.array
            Precicted LDOS for these atomic positions.
        """
        self.data.grid_dimension = self.parameters.inference_data_grid
        self.data.grid_size = (
            self.data.grid_dimension[0]
            * self.data.grid_dimension[1]
            * self.data.grid_dimension[2]
        )

        self.data.target_calculator.read_additional_calculation_data(
            path_to_file, "espresso-out"
        )
        return self.predict_for_atoms(
            self.data.target_calculator.atoms, gather_ldos=gather_ldos
        )

    def predict_for_atoms(self, atoms, gather_ldos=False, temperature=None,
                          save_grads=False):
        """
        Get predicted LDOS for an atomic configuration.

        Parameters
        ----------
        atoms : ase.Atoms
            ASE atoms for which the prediction should be done.

        gather_ldos : bool
            Only important if MPI is used. If True, all descriptors
            are gathered on rank 0, and the pass is performed there.
            Helpful for using multiple CPUs for descriptor calculations
            and only one for network pass.

        temperature : float
            If not None, this temperature value will be set in the internal
            target calculator and can be used in subsequent integrations.
            If None, the default temperature loaded from the model will be
            used. Temperature has to be given in K.

        Returns
        -------
        predicted_ldos : numpy.array
            Precicted LDOS for these atomic positions.
        """
        # If there is no inference data grid, we will try to get the grid
        # dimensions from the target calculator, because some data may
        # have been saved there.

        if np.prod(self.parameters.inference_data_grid) > 0:
            self.data.grid_dimension = self.parameters.inference_data_grid
        else:
            # We need to check if we're in size transfer mode.
            old_cell = self.data.target_calculator.atoms.get_cell()
            new_cell = atoms.get_cell()

            # We only need the diagonal elements.
            factor = np.diag(new_cell) / np.diag(old_cell)
            factor = factor.astype(int)
            self.data.grid_dimension = (
                factor * self.data.target_calculator.grid_dimensions
            )

        self.data.grid_size = np.prod(self.data.grid_dimension)

        # Set the tempetature, if necessary.
        if temperature is not None:
            self.data.target_calculator.temperature = temperature

        # Make sure no data lingers in the target calculator.
        self.data.target_calculator.invalidate_target()

        # Calculate descriptors.
        snap_descriptors, local_size = (
            self.data.descriptor_calculator.calculate_from_atoms(
                atoms, self.data.grid_dimension
            )
        )

        # Provide info from current snapshot to target calculator.
        self.data.target_calculator.read_additional_calculation_data(
            [atoms, self.data.grid_dimension], "atoms+grid"
        )
        feature_length = self.data.descriptor_calculator.fingerprint_length

        # The actual calculation of the LDOS from the descriptors depends
        # on whether we run in parallel or serial. In the former case,
        # each batch is forwarded individually (for now), in the latter
        # case, everything is forwarded at once.
        if self.parameters._configuration["mpi"]:
            if gather_ldos is True:
                snap_descriptors = (
                    self.data.descriptor_calculator.gather_descriptors(
                        snap_descriptors
                    )
                )

                # Just entering the forwarding function to wait for the
                # main rank further down.
                if get_rank() != 0:
                    self._forward_snap_descriptors(snap_descriptors, 0)
                    return None

            else:
                if self.data.descriptor_calculator.descriptors_contain_xyz:
                    self.data.target_calculator.local_grid = snap_descriptors[
                        :, 0:3
                    ].copy()
                    self.data.target_calculator.y_planes = (
                        self.data.descriptor_calculator.parameters.use_y_splitting
                    )
                    snap_descriptors = snap_descriptors[:, 6:]
                    feature_length -= 3
                else:
                    raise Exception(
                        "Cannot calculate the local grid without "
                        "calculating the xyz positions of the "
                        "descriptors. Please revise your "
                        "script. The local grid is crucial"
                        " for parallel inference"
                    )

                snap_descriptors = torch.from_numpy(snap_descriptors).float()
                self.data.input_data_scaler.transform(snap_descriptors)
                return self._forward_snap_descriptors(
                    snap_descriptors, local_size
                )

        if get_rank() == 0:
            if self.data.descriptor_calculator.descriptors_contain_xyz:
                snap_descriptors = snap_descriptors[:, :, :, 3:]
                feature_length -= 3

            snap_descriptors = snap_descriptors.reshape(
                [self.data.grid_size, feature_length]
            )
            snap_descriptors = torch.from_numpy(snap_descriptors).float()
            self.data.input_data_scaler.transform(snap_descriptors)
            if save_grads is True:
                self.input_data = snap_descriptors
                self.input_data.requires_grad = True
                return self._forward_snap_descriptors(snap_descriptors,
                                                      save_torch_outputs=True)
            else:
                return self._forward_snap_descriptors(snap_descriptors)

<<<<<<< HEAD
    def _forward_snap_descriptors(self, snap_descriptors,
                                  local_data_size=None,
                                  save_torch_outputs=False):
=======
    def _forward_snap_descriptors(
        self, snap_descriptors, local_data_size=None
    ):
>>>>>>> 8f71b1bc
        """Forward a scaled tensor of descriptors through the NN."""
        # Ensure the Network is on the correct device.
        # This line is necessary because GPU acceleration may have been
        # activated AFTER loading a model.
        self.network.to(self.network.params._configuration["device"])

        if local_data_size is None:
            local_data_size = self.data.grid_size
<<<<<<< HEAD
        predicted_outputs = \
            np.zeros((local_data_size,
                      self.data.target_calculator.feature_size))
        if save_torch_outputs:
            self.output_data = \
                torch.zeros((local_data_size,
                             self.data.target_calculator.feature_size))
=======
        predicted_outputs = np.zeros(
            (local_data_size, self.data.target_calculator.feature_size)
        )
>>>>>>> 8f71b1bc

        # Only predict if there is something to predict.
        # Elsewise, we just wait at the barrier down below.
        if local_data_size > 0:
            optimal_batch_size = self._correct_batch_size_for_testing(
                local_data_size, self.parameters.mini_batch_size
            )
            if optimal_batch_size != self.parameters.mini_batch_size:
                printout(
                    "Had to readjust batch size from",
                    self.parameters.mini_batch_size,
                    "to",
                    optimal_batch_size,
                    min_verbosity=0,
                )
                self.parameters.mini_batch_size = optimal_batch_size

            self.number_of_batches_per_snapshot = int(
                local_data_size / self.parameters.mini_batch_size
            )

            for i in range(0, self.number_of_batches_per_snapshot):
                inputs = snap_descriptors[
                    i
                    * self.parameters.mini_batch_size : (i + 1)
                    * self.parameters.mini_batch_size
                ]
                inputs = inputs.to(self.parameters._configuration["device"])
<<<<<<< HEAD
                if save_torch_outputs:
                    self.output_data[i * self.parameters.mini_batch_size:
                                      (
                                                  i + 1) * self.parameters.mini_batch_size] \
                    = self.network(inputs)
                    predicted_outputs[i * self.parameters.mini_batch_size:
                                      (
                                              i + 1) * self.parameters.mini_batch_size] \
                    = self.data.output_data_scaler. \
                        inverse_transform(self.network(inputs).
                                          to('cpu'), as_numpy=True)
                else:
                    predicted_outputs[i * self.parameters.mini_batch_size:
                                      (
                                                  i + 1) * self.parameters.mini_batch_size] \
                        = self.data.output_data_scaler. \
                        inverse_transform(self.network(inputs).
                                          to('cpu'), as_numpy=True)
=======
                predicted_outputs[
                    i
                    * self.parameters.mini_batch_size : (i + 1)
                    * self.parameters.mini_batch_size
                ] = self.data.output_data_scaler.inverse_transform(
                    self.network(inputs).to("cpu"), as_numpy=True
                )
>>>>>>> 8f71b1bc

            # Restricting the actual quantities to physical meaningful values,
            # i.e. restricting the (L)DOS to positive values.
            predicted_outputs = self.data.target_calculator.restrict_data(
                predicted_outputs
            )
        barrier()
        return predicted_outputs<|MERGE_RESOLUTION|>--- conflicted
+++ resolved
@@ -203,15 +203,9 @@
             else:
                 return self._forward_snap_descriptors(snap_descriptors)
 
-<<<<<<< HEAD
     def _forward_snap_descriptors(self, snap_descriptors,
                                   local_data_size=None,
                                   save_torch_outputs=False):
-=======
-    def _forward_snap_descriptors(
-        self, snap_descriptors, local_data_size=None
-    ):
->>>>>>> 8f71b1bc
         """Forward a scaled tensor of descriptors through the NN."""
         # Ensure the Network is on the correct device.
         # This line is necessary because GPU acceleration may have been
@@ -220,7 +214,6 @@
 
         if local_data_size is None:
             local_data_size = self.data.grid_size
-<<<<<<< HEAD
         predicted_outputs = \
             np.zeros((local_data_size,
                       self.data.target_calculator.feature_size))
@@ -228,11 +221,6 @@
             self.output_data = \
                 torch.zeros((local_data_size,
                              self.data.target_calculator.feature_size))
-=======
-        predicted_outputs = np.zeros(
-            (local_data_size, self.data.target_calculator.feature_size)
-        )
->>>>>>> 8f71b1bc
 
         # Only predict if there is something to predict.
         # Elsewise, we just wait at the barrier down below.
@@ -261,7 +249,6 @@
                     * self.parameters.mini_batch_size
                 ]
                 inputs = inputs.to(self.parameters._configuration["device"])
-<<<<<<< HEAD
                 if save_torch_outputs:
                     self.output_data[i * self.parameters.mini_batch_size:
                                       (
@@ -280,15 +267,6 @@
                         = self.data.output_data_scaler. \
                         inverse_transform(self.network(inputs).
                                           to('cpu'), as_numpy=True)
-=======
-                predicted_outputs[
-                    i
-                    * self.parameters.mini_batch_size : (i + 1)
-                    * self.parameters.mini_batch_size
-                ] = self.data.output_data_scaler.inverse_transform(
-                    self.network(inputs).to("cpu"), as_numpy=True
-                )
->>>>>>> 8f71b1bc
 
             # Restricting the actual quantities to physical meaningful values,
             # i.e. restricting the (L)DOS to positive values.
