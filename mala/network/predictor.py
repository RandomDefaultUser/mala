"""Tester class for testing a network."""
import ase.io
try:
    import horovod.torch as hvd
except ModuleNotFoundError:
    # Warning is thrown by Parameters class
    pass
import numpy as np
import torch

from mala.common.parallelizer import printout, get_rank, barrier
from mala.network.runner import Runner


class Predictor(Runner):
    """
    A class for running predictions using a neural network.

    It enables production-level inference.

    Parameters
    ----------
    params : mala.common.parametes.Parameters
        Parameters used to create this Predictor object.

    network : mala.network.network.Network
        Network used for predictions.

    data : mala.datahandling.data_handler.DataHandler
        DataHandler, in this case not directly holding data, but serving
        as an interface to Target and Descriptor objects.
    """

    def __init__(self, params, network, data):
        # copy the parameters into the class.
        super(Predictor, self).__init__(params, network, data)
        self.grid_dimension = self.parameters.inference_data_grid
        self.grid_size = self.grid_dimension[0] * \
                         self.grid_dimension[1] * \
                         self.grid_dimension[2]
        self.test_data_loader = None
        self.number_of_batches_per_snapshot = 0

    def predict_from_qeout(self, path_to_file, gather_ldos=False):
        """
        Get predicted LDOS for the atomic configuration of a QE.out file.

        Parameters
        ----------
        path_to_file : string
            Path from which to read the atomic configuration.

        gather_ldos : bool
            Only important if MPI is used. If True, all descriptors
            are gathered on rank 0, and the pass is performed there.
            Helpful for using multiple CPUs for descriptor calculations
            and only one for network pass.

        Returns
        -------
        predicted_ldos : numpy.array
            Precicted LDOS for these atomic positions.
        """
        self.data.target_calculator.\
            read_additional_calculation_data(path_to_file, "espresso-out")
        return self.predict_for_atoms(self.data.target_calculator.atoms,
                                      gather_ldos=gather_ldos)

    def predict_for_atoms(self, atoms, gather_ldos=False):
        """
        Get predicted LDOS for an atomic configuration.

        Parameters
        ----------
        atoms : ase.Atoms
            ASE atoms for which the prediction should be done.

        gather_ldos : bool
            Only important if MPI is used. If True, all descriptors
            are gathered on rank 0, and the pass is performed there.
            Helpful for using multiple CPUs for descriptor calculations
            and only one for network pass.

        Returns
        -------
        predicted_ldos : numpy.array
            Precicted LDOS for these atomic positions.
        """
        # Make sure no data lingers in the target calculator.
        self.data.target_calculator.invalidate_target()

        # Calculate descriptors.
        snap_descriptors, local_size = self.data.descriptor_calculator.\
            calculate_from_atoms(atoms, self.grid_dimension)

        # Provide info from current snapshot to target calculator.
        self.data.target_calculator.\
<<<<<<< HEAD
            read_additional_calculation_data("atoms+grid",
                                             [atoms, self.grid_dimension])
=======
            read_additional_calculation_data([atoms, self.data.grid_dimension],
                                             "atoms+grid")
>>>>>>> 5c6f3db6
        feature_length = self.data.descriptor_calculator.fingerprint_length

        # The actual calculation of the LDOS from the descriptors depends
        # on whether we run in parallel or serial. In the former case,
        # each batch is forwarded individually (for now), in the latter
        # case, everything is forwarded at once.
        if self.parameters._configuration["mpi"]:
            if gather_ldos is True:
                snap_descriptors = self.data.descriptor_calculator. \
                    gather_descriptors(snap_descriptors)

                # Just entering the forwarding function to wait for the
                # main rank further down.
                if get_rank() != 0:
                    self._forward_snap_descriptors(snap_descriptors, 0)
                    return None

            else:
                if self.data.descriptor_calculator.descriptors_contain_xyz:
                    self.data.target_calculator.local_grid = \
                        snap_descriptors[:, 0:3].copy()
                    self.data.target_calculator.y_planes = \
                        self.data.descriptor_calculator.parameters.\
                        use_y_splitting
                    snap_descriptors = snap_descriptors[:, 6:]
                    feature_length -= 3
                else:
                    raise Exception("Cannot calculate the local grid without "
                                    "calculating the xyz positions of the "
                                    "descriptors. Please revise your "
                                    "script. The local grid is crucial"
                                    " for parallel inference")

                snap_descriptors = \
                    snap_descriptors.astype(np.float32)
                snap_descriptors = \
                    torch.from_numpy(snap_descriptors).float()
                self.data.input_data_scaler.transform(snap_descriptors)
                return self. \
                    _forward_snap_descriptors(snap_descriptors, local_size)

        if get_rank() == 0:
            if self.data.descriptor_calculator.descriptors_contain_xyz:
                snap_descriptors = snap_descriptors[:, :, :, 3:]
                feature_length -= 3

            snap_descriptors = \
                snap_descriptors.astype(np.float32)
            snap_descriptors = \
                snap_descriptors.reshape(
                    [self.grid_size, feature_length])
            snap_descriptors = \
                torch.from_numpy(snap_descriptors).float()
            self.data.input_data_scaler.transform(snap_descriptors)
            return self._forward_snap_descriptors(snap_descriptors)

    def _forward_snap_descriptors(self, snap_descriptors,
                                  local_data_size=None):
        """Forward a scaled tensor of descriptors through the NN."""
        if local_data_size is None:
            local_data_size = self.grid_size
        predicted_outputs = \
            np.zeros((local_data_size,
                      self.data.target_calculator.feature_size))

        # Only predict if there is something to predict.
        # Elsewise, we just wait at the barrier down below.
        if local_data_size > 0:
            optimal_batch_size = self.\
                _correct_batch_size_for_testing(local_data_size,
                                                self.parameters.mini_batch_size)
            if optimal_batch_size != self.parameters.mini_batch_size:
                printout("Had to readjust batch size from",
                         self.parameters.mini_batch_size, "to",
                         optimal_batch_size, min_verbosity=0)
                self.parameters.mini_batch_size = optimal_batch_size

            self.number_of_batches_per_snapshot = int(local_data_size /
                                                      self.parameters.
                                                      mini_batch_size)

            for i in range(0, self.number_of_batches_per_snapshot):
                inputs = snap_descriptors[i * self.parameters.mini_batch_size:
                                          (i+1)*self.parameters.mini_batch_size]
                inputs = inputs.to(self.parameters._configuration["device"])
                predicted_outputs[i * self.parameters.mini_batch_size:
                                          (i+1)*self.parameters.mini_batch_size] \
                    = self.data.output_data_scaler.\
                    inverse_transform(self.network(inputs).
                                      to('cpu'), as_numpy=True)

            # Restricting the actual quantities to physical meaningful values,
            # i.e. restricting the (L)DOS to positive values.
            predicted_outputs = self.data.target_calculator.\
                restrict_data(predicted_outputs)
        barrier()
        return predicted_outputs<|MERGE_RESOLUTION|>--- conflicted
+++ resolved
@@ -34,10 +34,10 @@
     def __init__(self, params, network, data):
         # copy the parameters into the class.
         super(Predictor, self).__init__(params, network, data)
-        self.grid_dimension = self.parameters.inference_data_grid
-        self.grid_size = self.grid_dimension[0] * \
-                         self.grid_dimension[1] * \
-                         self.grid_dimension[2]
+        self.data.grid_dimension = self.parameters.inference_data_grid
+        self.data.grid_size = self.data.grid_dimension[0] * \
+                              self.data.grid_dimension[1] * \
+                              self.data.grid_dimension[2]
         self.test_data_loader = None
         self.number_of_batches_per_snapshot = 0
 
@@ -91,17 +91,12 @@
 
         # Calculate descriptors.
         snap_descriptors, local_size = self.data.descriptor_calculator.\
-            calculate_from_atoms(atoms, self.grid_dimension)
+            calculate_from_atoms(atoms, self.data.grid_dimension)
 
         # Provide info from current snapshot to target calculator.
         self.data.target_calculator.\
-<<<<<<< HEAD
-            read_additional_calculation_data("atoms+grid",
-                                             [atoms, self.grid_dimension])
-=======
             read_additional_calculation_data([atoms, self.data.grid_dimension],
                                              "atoms+grid")
->>>>>>> 5c6f3db6
         feature_length = self.data.descriptor_calculator.fingerprint_length
 
         # The actual calculation of the LDOS from the descriptors depends
@@ -152,7 +147,7 @@
                 snap_descriptors.astype(np.float32)
             snap_descriptors = \
                 snap_descriptors.reshape(
-                    [self.grid_size, feature_length])
+                    [self.data.grid_size, feature_length])
             snap_descriptors = \
                 torch.from_numpy(snap_descriptors).float()
             self.data.input_data_scaler.transform(snap_descriptors)
@@ -162,7 +157,7 @@
                                   local_data_size=None):
         """Forward a scaled tensor of descriptors through the NN."""
         if local_data_size is None:
-            local_data_size = self.grid_size
+            local_data_size = self.data.grid_size
         predicted_outputs = \
             np.zeros((local_data_size,
                       self.data.target_calculator.feature_size))
