"""Runner class for running networks."""
try:
    import horovod.torch as hvd
except ModuleNotFoundError:
    # Warning is thrown by Parameters class
    pass
import numpy as np
import torch

from mala.common.parameters import ParametersRunning
from mala import Parameters
from mala import printout


class Runner:
    """
    Parent class for all classes that in some sense "run" the network.

    That can be training, benchmarking, inference, etc.

    Parameters
    ----------
    params : mala.common.parametes.Parameters
        Parameters used to create this Runner object.

    network : mala.network.network.Network
        Network which is being run.

    data : mala.datahandling.data_handler.DataHandler
        DataHandler holding the data for the run.
    """

    def __init__(self, params, network, data):
        self.parameters_full: Parameters = params
        self.parameters: ParametersRunning = params.running
        self.network = network
        self.data = data
        self.__prepare_to_run()

    def __prepare_to_run(self):
        """
        Prepare the Runner to run the Network.

        This includes e.g. horovod setup.
        """
        # See if we want to use horovod.
        if self.parameters_full.use_horovod:
            if self.parameters_full.use_gpu:
                # We cannot use "printout" here because this is supposed
                # to happen on every rank.
                if self.parameters_full.verbosity >= 2:
                    print("size=", hvd.size(), "global_rank=", hvd.rank(),
                          "local_rank=", hvd.local_rank(), "device=",
                          torch.cuda.get_device_name(hvd.local_rank()))
                # pin GPU to local rank
                torch.cuda.set_device(hvd.local_rank())

    def _forward_entire_snapshot(self, snapshot_number, data_set,
                                 number_of_batches_per_snapshot=0,
                                 batch_size=0):
        """
        Forward a snapshot through the network, get actual/predicted output.

        Parameters
        ----------
        snapshot_number : int
            Snapshot for which the prediction is done.

        number_of_batches_per_snapshot : int
            Number of batches that lie within a snapshot.

        batch_size : int
            Batch size used for forward pass.

        Returns
        -------
        actual_outputs : numpy.ndarray
            Actual outputs for snapshot.

        predicted_outputs : numpy.ndarray
            Precicted outputs for snapshot.
        """
        if self.data.parameters.data_dimensions == "3d":
            x_counter = 0
            y_counter = 0
            z_counter = 0

            x_increment = self.data.parameters.data_splitting_3d[0]
            y_increment = self.data.parameters.data_splitting_3d[1]
            z_increment = self.data.parameters.data_splitting_3d[2]
            if x_increment == 0:
                x_increment = self.data.grid_dimension[0]
            if y_increment == 0:
                y_increment = self.data.grid_dimension[1]
            if z_increment == 0:
                z_increment = self.data.grid_dimension[2]

        if self.data.parameters.use_lazy_loading:
            data_set.return_outputs_directly = True
            if self.data.parameters.data_dimensions == "1d":
                actual_outputs = \
                    (data_set
                     [snapshot_number * self.data.
                         grid_size:(snapshot_number + 1) * self.data.grid_size])[1]

            # Reordering in the 3D case.
            else:
                actual_outputs = np.zeros((self.data.get_output_dimension(),
                                          self.data.grid_dimension[0],
                                          self.data.grid_dimension[1],
                                          self.data.grid_dimension[2]))
                for i in range(0, self.data.number_of_fractional_volumes):
                    actual_outputs[:,
                        x_counter * x_increment:(x_counter + 1) * x_increment,
                        y_counter * y_increment:(y_counter + 1) * y_increment,
                        z_counter * z_increment:(z_counter + 1) * z_increment] = \
                            (data_set[snapshot_number *
                                     self.data.number_of_fractional_volumes+i])[1]
                    z_counter += 1
                    if z_counter == self.data.z_fractions:
                        z_counter = 0
                        y_counter += 1
                    if y_counter == self.data.y_fractions:
                        y_counter = 0
                        x_counter += 1
        else:
            if self.data.parameters.data_dimensions == "1d":
                actual_outputs = \
                    self.data.output_data_scaler.\
                    inverse_transform(
                        (data_set[snapshot_number * self.data.grid_size:
                                  (snapshot_number + 1) * self.data.grid_size])[1],
                        as_numpy=True)
            # Reordering in the 3D case.
            else:
                actual_outputs = np.zeros((self.data.get_output_dimension(),
                                          self.data.grid_dimension[0],
                                          self.data.grid_dimension[1],
                                          self.data.grid_dimension[2]))
                for i in range(0, self.data.number_of_fractional_volumes):
                    actual_outputs[:,
                        x_counter * x_increment:(x_counter + 1) * x_increment,
                        y_counter * y_increment:(y_counter + 1) * y_increment,
                        z_counter * z_increment:(z_counter + 1) * z_increment] = \
                        self.data.output_data_scaler. \
                            inverse_transform(
                            (data_set[snapshot_number *
                                     self.data.number_of_fractional_volumes+i])[1],
                                     as_numpy=True)
                    z_counter += 1
                    if z_counter == self.data.z_fractions:
                        z_counter = 0
                        y_counter += 1
                    if y_counter == self.data.y_fractions:
                        y_counter = 0
                        x_counter += 1

        if self.data.parameters.data_dimensions == "3d":
            predicted_outputs = np.zeros((self.data.get_output_dimension(),
                                          self.data.grid_dimension[0],
                                          self.data.grid_dimension[1],
                                          self.data.grid_dimension[2]))
            x_counter = 0
            y_counter = 0
            z_counter = 0

<<<<<<< HEAD
        else:
            predicted_outputs = np.zeros((self.data.grid_size,
                                          self.data.get_output_dimension()))
=======
        predicted_outputs = np.zeros((self.data.grid_size,
                                      self.data.output_dimension))
>>>>>>> 87e26339

        offset = snapshot_number * self.data.grid_size
        if self.data.parameters.data_dimensions == "3d":
            number_of_batches_per_snapshot = self.data.\
                number_of_fractional_volumes
            offset = snapshot_number * number_of_batches_per_snapshot
        for i in range(0, number_of_batches_per_snapshot):
            inputs, outputs = \
                data_set[offset+(i * batch_size):offset+((i + 1) * batch_size)]
            inputs = inputs.to(self.parameters._configuration["device"])
            if self.data.parameters.data_dimensions == "3d":
                tmp_outputs = self.data.output_data_scaler.\
                    inverse_transform(self.network(inputs).
                                      to('cpu'), as_numpy=True)
                predicted_outputs[:, x_counter*x_increment:(x_counter+1)*x_increment,
                                  y_counter*y_increment:(y_counter+1)*y_increment,
                                  z_counter*z_increment:(z_counter+1)*z_increment] = \
                    tmp_outputs
                z_counter += 1
                if z_counter == self.data.z_fractions:
                    z_counter = 0
                    y_counter += 1
                if y_counter == self.data.y_fractions:
                    y_counter = 0
                    x_counter += 1
            else:
                predicted_outputs[i * batch_size:(i + 1) * batch_size, :] = \
                    self.data.output_data_scaler.\
                    inverse_transform(self.network(inputs).
                                      to('cpu'), as_numpy=True)

        if self.data.parameters.data_dimensions == "3d":
            predicted_outputs = np.squeeze(predicted_outputs)
            predicted_outputs = predicted_outputs.transpose((1, 2, 3, 0))
            actual_outputs = np.squeeze(actual_outputs)
            actual_outputs = actual_outputs.transpose((1, 2, 3, 0))

        # Restricting the actual quantities to physical meaningful values,
        # i.e. restricting the (L)DOS to positive values.
        predicted_outputs = self.data.target_calculator.\
            restrict_data(predicted_outputs)

        # It could be that other operations will be happening with the data
        # set, so it's best to reset it.
        if self.data.parameters.use_lazy_loading:
            data_set.return_outputs_directly = False

        return actual_outputs, predicted_outputs

    def _correct_batch_size_for_testing(self, datasize, batchsize):
        """
        Get the correct batch size for testing.

        For testing snapshot the batch size needs to be such that
        data_per_snapshot / batch_size will result in an integer division
        without any residual value.
        """
        if self.data.parameters.data_dimensions == "3d":
            return 1
        else:
            new_batch_size = batchsize
            if datasize % new_batch_size != 0:
                while datasize % new_batch_size != 0:
                    new_batch_size += 1
            return new_batch_size<|MERGE_RESOLUTION|>--- conflicted
+++ resolved
@@ -156,7 +156,7 @@
                         x_counter += 1
 
         if self.data.parameters.data_dimensions == "3d":
-            predicted_outputs = np.zeros((self.data.get_output_dimension(),
+            predicted_outputs = np.zeros((self.data.output_dimension,
                                           self.data.grid_dimension[0],
                                           self.data.grid_dimension[1],
                                           self.data.grid_dimension[2]))
@@ -164,14 +164,9 @@
             y_counter = 0
             z_counter = 0
 
-<<<<<<< HEAD
         else:
             predicted_outputs = np.zeros((self.data.grid_size,
-                                          self.data.get_output_dimension()))
-=======
-        predicted_outputs = np.zeros((self.data.grid_size,
-                                      self.data.output_dimension))
->>>>>>> 87e26339
+                                          self.data.output_dimension))
 
         offset = snapshot_number * self.data.grid_size
         if self.data.parameters.data_dimensions == "3d":
