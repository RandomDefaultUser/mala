"""Neural network for MALA."""

from abc import abstractmethod
import numpy as np
import torch
import torch.distributed as dist
import torch.nn as nn
import torch.nn.functional as functional

from mala.common.parameters import Parameters
from mala.common.parallelizer import printout
<<<<<<< HEAD
=======

try:
    import horovod.torch as hvd
except ModuleNotFoundError:
    # Warning is thrown by parameters class
    pass
>>>>>>> 5cfd0c85


class Network(nn.Module):
    """
    Central network class for this framework, based on pytorch.nn.Module.

    The correct type of neural network will automatically be instantiated
    by this class if possible. You can also instantiate the desired
    network directly by calling upon the subclass.

    Parameters
    ----------
    params : mala.common.parametes.Parameters
        Parameters used to create this neural network.
    """

    def __new__(cls, params: Parameters):
        """
        Create a neural network instance.

        The correct type of neural network will automatically be instantiated
        by this class if possible. You can also instantiate the desired
        network directly by calling upon the subclass.

        Parameters
        ----------
        params : mala.common.parametes.Parameters
            Parameters used to create this neural network.
        """
        model = None

        # Check if we're accessing through base class.
        # If not, we need to return the correct object directly.
        if cls == Network:
            if params.network.nn_type == "feed-forward":
                model = super(Network, FeedForwardNet).__new__(FeedForwardNet)

            elif params.network.nn_type == "transformer":
                model = super(Network, TransformerNet).__new__(TransformerNet)

            elif params.network.nn_type == "lstm":
                model = super(Network, LSTM).__new__(LSTM)

            elif params.network.nn_type == "gru":
                model = super(Network, GRU).__new__(GRU)

            if model is None:
                raise Exception("Unsupported network architecture.")
        else:
            model = super(Network, cls).__new__(cls)

        return model

    def __init__(self, params: Parameters):
        # copy the network params from the input parameter object
        self.use_ddp = params.use_ddp
        self.mini_batch_size = params.running.mini_batch_size
        self.params = params.network

        # if the user has planted a seed (for comparibility purposes) we
        # should use it.
        if params.manual_seed is not None:
            torch.manual_seed(params.manual_seed)
            torch.cuda.manual_seed(params.manual_seed)

        # initialize the parent class
        super(Network, self).__init__()

        # Mappings for parsing of the activation layers.
        self.activation_mappings = {
            "Sigmoid": nn.Sigmoid,
            "ReLU": nn.ReLU,
            "LeakyReLU": nn.LeakyReLU,
            "Tanh": nn.Tanh,
        }

        # initialize the layers
        self.number_of_layers = len(self.params.layer_sizes) - 1

        # initialize the loss function
        if self.params.loss_function_type == "mse":
            self.loss_func = functional.mse_loss
        else:
            raise Exception("Unsupported loss function.")

    @abstractmethod
    def forward(self, inputs):
        """Abstract method. To be implemented by the derived class."""
        pass

    def do_prediction(self, array):
        """
        Predict the output values for an input array..

        Interface to do predictions. The data put in here is assumed to be a
        scaled torch.Tensor and in the right units. Be aware that this will
        pass the entire array through the network, which might be very
        demanding in terms of RAM.

        Parameters
        ----------
        array : torch.Tensor
            Input array for which the prediction is to be performed.

        Returns
        -------
        predicted_array : torch.Tensor
            Predicted outputs of array.

        """
        self.eval()
        with torch.no_grad():
            return self(array)

    def calculate_loss(self, output, target):
        """
        Calculate the loss for a predicted output and target.

        Parameters
        ----------
        output : torch.Tensor
            Predicted output.

        target : torch.Tensor.
            Actual output.

        Returns
        -------
        loss_val : float
            Loss value for output and target.

        """
        return self.loss_func(output, target)

    # FIXME: This guarentees downwards compatibility, but it is ugly.
    #  Rather enforce the right package versions in the repo.
    def save_network(self, path_to_file):
        """
        Save the network.

        This function serves as an interfaces to pytorchs own saving
        functionalities AND possibly own saving needs.

        Parameters
        ----------
        path_to_file : string
            Path to the file in which the network should be saved.
        """
        # If we use ddp, only save the network on root.
        if self.use_ddp:
            if dist.get_rank() != 0:
                return
        torch.save(
            self.state_dict(),
            path_to_file,
            _use_new_zipfile_serialization=False,
        )

    @classmethod
    def load_from_file(cls, params, file):
        """
        Load a network from a file.

        Parameters
        ----------
        params : mala.common.parameters.Parameters
            Parameters object with which the network should be created.
            Has to be compatible to the network architecture. This is usually
            enforced by using the same Parameters object (and saving/loading
            it to)

        file : string or ZipExtFile
            Path to the file from which the network should be loaded.

        Returns
        -------
        loaded_network : Network
            The network that was loaded from the file.
        """
        loaded_network = Network(params)
        loaded_network.load_state_dict(
            torch.load(file, map_location=params.device)
        )
        loaded_network.eval()
        return loaded_network


class FeedForwardNet(Network):
    """Initialize this network as a feed-forward network."""

    def __init__(self, params):
        super(FeedForwardNet, self).__init__(params)

        self.layers = nn.ModuleList()

        # If we have only one entry in the activation list,
        # we use it for the entire list.
        # We should NOT modify the list itself. This would break the
        # hyperparameter algorithms.
        use_only_one_activation_type = False
        if len(self.params.layer_activations) == 1:
            use_only_one_activation_type = True
        elif len(self.params.layer_activations) < self.number_of_layers:
            raise Exception("Not enough activation layers provided.")
        elif len(self.params.layer_activations) > self.number_of_layers:
            printout(
                "Too many activation layers provided. The last",
                str(
                    len(self.params.layer_activations) - self.number_of_layers
                ),
                "activation function(s) will be ignored.",
                min_verbosity=1,
            )

        # Add the layers.
        # As this is a feedforward layer we always add linear layers, and then
        # an activation function
        for i in range(0, self.number_of_layers):
            self.layers.append(
                (
                    nn.Linear(
                        self.params.layer_sizes[i],
                        self.params.layer_sizes[i + 1],
                    )
                )
            )
            try:
                if use_only_one_activation_type:
                    self.layers.append(
                        self.activation_mappings[
                            self.params.layer_activations[0]
                        ]()
                    )
                else:
                    self.layers.append(
                        self.activation_mappings[
                            self.params.layer_activations[i]
                        ]()
                    )
            except KeyError:
                raise Exception("Invalid activation type seleceted.")

        # Once everything is done, we can move the Network on the target
        # device.
        self.to(self.params._configuration["device"])

    def forward(self, inputs):
        """
        Perform a forward pass through the network.

        Parameters
        ----------
        inputs : torch.Tensor
            Input array for which the forward pass is to be performed.

        Returns
        -------
        predicted_array : torch.Tensor
            Predicted outputs of array.
        """
        # Forward propagate data.
        for layer in self.layers:
            inputs = layer(inputs)
        return inputs


class LSTM(Network):
    """Initialize this network as a LSTM network."""

    # was passed to be used in the entire network.
    def __init__(self, params):
        super(LSTM, self).__init__(params)

        self.hidden_dim = self.params.layer_sizes[-1]

        # check for size for validate and train
        self.hidden = self.init_hidden()

        print("initialising LSTM network")

        # First Layer
        self.first_layer = nn.Linear(
            self.params.layer_sizes[0], self.params.layer_sizes[1]
        )

        # size of lstm based on bidirectional or not:
        # https://en.wikipedia.org/wiki/Bidirectional_recurrent_neural_networks
        if self.params.bidirection:
            self.lstm_gru_layer = nn.LSTM(
                self.params.layer_sizes[1],
                int(self.hidden_dim / 2),
                self.params.num_hidden_layers,
                batch_first=True,
                bidirectional=True,
            )
        else:

            self.lstm_gru_layer = nn.LSTM(
                self.params.layer_sizes[1],
                self.hidden_dim,
                self.params.num_hidden_layers,
                batch_first=True,
            )
        self.activation = self.activation_mappings[
            self.params.layer_activations[0]
        ]()

        self.batch_size = None
        # Once everything is done, we can move the Network on the target
        # device.
        self.to(self.params._configuration["device"])

    # Apply Network
    def forward(self, x):
        """
        Perform a forward pass through the network.

        Parameters
        ----------
        x : torch.Tensor
            Input array for which the forward pass is to be performed.

        Returns
        -------
        predicted_array : torch.Tensor
            Predicted outputs of array.
        """
        self.batch_size = x.shape[0]

        if self.params.no_hidden_state:
            self.hidden = (
                self.hidden[0].fill_(0.0),
                self.hidden[1].fill_(0.0),
            )

        self.hidden = (self.hidden[0].detach(), self.hidden[1].detach())
        x = self.activation(self.first_layer(x))

        if self.params.bidirection:
            x, self.hidden = self.lstm_gru_layer(
                x.view(
                    self.batch_size,
                    self.params.num_hidden_layers,
                    self.params.layer_sizes[1],
                ),
                self.hidden,
            )
        else:
            x, self.hidden = self.lstm_gru_layer(
                x.view(
                    self.batch_size,
                    self.params.num_hidden_layers,
                    self.params.layer_sizes[1],
                ),
                self.hidden,
            )

        x = x[:, -1, :]
        x = self.activation(x)

        return x

    def init_hidden(self):
        """
        Initialize hidden state and cell state to zero when called.

         Also assigns specific sizes.

        Returns
        -------
        Hidden state and cell state : torch.Tensor
            initialised to zeros.
        """
        if self.params.bidirection:
            h0 = torch.empty(
                self.params.num_hidden_layers * 2,
                self.mini_batch_size,
                self.hidden_dim // 2,
            )
            c0 = torch.empty(
                self.params.num_hidden_layers * 2,
                self.mini_batch_size,
                self.hidden_dim // 2,
            )
        else:
            h0 = torch.empty(
                self.params.num_hidden_layers,
                self.mini_batch_size,
                self.hidden_dim,
            )
            c0 = torch.empty(
                self.params.num_hidden_layers,
                self.mini_batch_size,
                self.hidden_dim,
            )
        h0.zero_()
        c0.zero_()

        return (h0, c0)


class GRU(LSTM):
    """Initialize this network as a GRU network."""

    # was passed to be used similar to LSTM but with small tweek for the
    # layer as GRU.
    def __init__(self, params):
        Network.__init__(self, params)

        self.hidden_dim = self.params.layer_sizes[-1]

        # check for size for validate and train
        self.hidden = self.init_hidden()

        # First Layer
        self.first_layer = nn.Linear(
            self.params.layer_sizes[0], self.params.layer_sizes[1]
        )

        # Similar to LSTM class replaced with nn.GRU
        if self.params.bidirection:
            self.lstm_gru_layer = nn.GRU(
                self.params.layer_sizes[1],
                int(self.hidden_dim / 2),
                self.params.num_hidden_layers,
                batch_first=True,
                bidirectional=True,
            )
        else:

            self.lstm_gru_layer = nn.GRU(
                self.params.layer_sizes[1],
                self.hidden_dim,
                self.params.num_hidden_layers,
                batch_first=True,
            )
        self.activation = self.activation_mappings[
            self.params.layer_activations[0]
        ]()

        if params.use_gpu:
            self.to("cuda")

    def forward(self, x):
        """
        Perform a forward pass through the network.

        Parameters
        ----------
        x : torch.Tensor
            Input array for which the forward pass is to be performed.

        Returns
        -------
        predicted_array : torch.Tensor.
            Predicted outputs of array.
        """
        self.batch_size = x.shape[0]

        if self.params.no_hidden_state:
            self.hidden = self.hidden[0].fill_(0.0)

        self.hidden = self.hidden.detach()

        x = self.activation(self.first_layer(x))

        if self.params.bidirection:
            x, self.hidden = self.lstm_gru_layer(
                x.view(
                    self.batch_size,
                    self.params.num_hidden_layers,
                    self.params.layer_sizes[1],
                ),
                self.hidden,
            )
        else:
            x, self.hidden = self.lstm_gru_layer(
                x.view(
                    self.batch_size,
                    self.params.num_hidden_layers,
                    self.params.layer_sizes[1],
                ),
                self.hidden,
            )

        x = x[:, -1, :]
        x = self.activation(x)

        return x

    def init_hidden(self):
        """
        Initialize hidden state to zero when called and assigns specific sizes.

        Returns
        -------
        Hidden state : torch.Tensor
            initialised to zeros.
        """
        if self.params.bidirection:
            h0 = torch.empty(
                self.params.num_hidden_layers * 2,
                self.mini_batch_size,
                self.hidden_dim // 2,
            )
        else:
            h0 = torch.empty(
                self.params.num_hidden_layers,
                self.mini_batch_size,
                self.hidden_dim,
            )
        h0.zero_()

        return h0


class TransformerNet(Network):
    """Initialize this network as the transformer net.

    Parameters
    ----------
    params : mala.common.parametes.Parameters
        Parameters used to create this neural network.
    """

    def __init__(self, params):
        super(TransformerNet, self).__init__(params)

        # Adjust number of heads.
        if self.params.layer_sizes[0] % self.params.num_heads != 0:
            old_num_heads = self.params.num_heads
            while self.params.layer_sizes[0] % self.params.num_heads != 0:
                self.params.num_heads += 1

            printout(
                "Adjusting number of heads from",
                old_num_heads,
                "to",
                self.params.num_heads,
                min_verbosity=1,
            )

        self.src_mask = None
        self.pos_encoder = PositionalEncoding(
            self.params.layer_sizes[0], self.params.dropout
        )

        encoder_layers = nn.TransformerEncoderLayer(
            self.params.layer_sizes[0],
            self.params.num_heads,
            self.params.layer_sizes[1],
            self.params.dropout,
        )
        self.transformer_encoder = nn.TransformerEncoder(
            encoder_layers, self.params.num_hidden_layers
        )

        self.decoder = nn.Linear(
            self.params.layer_sizes[0], self.params.layer_sizes[-1]
        )

        self.init_weights()

        # Once everything is done, we can move the Network on the target
        # device.
        self.to(self.params._configuration["device"])

    @staticmethod
    def generate_square_subsequent_mask(size):
        """
        Generate a mask so that only the current / previous tokens are visible.

        Parameters
        ----------
        size: int
            size of the mask
        """
        mask = (torch.triu(torch.ones(size, size)) == 1).transpose(0, 1)
        mask = (
            mask.float()
            .masked_fill(mask == 0, float("-inf"))
            .masked_fill(mask == 1, float(0.0))
        )

        return mask

    def init_weights(self):
        """
        Initialise weights with a uniform random distribution.

        Distribution will be in the range (-initrange, initrange).
        """
        initrange = 0.1
        self.decoder.bias.data.zero_()
        self.decoder.weight.data.uniform_(-initrange, initrange)

    def forward(self, x):
        """Perform a forward pass through the network."""
        if self.src_mask is None or self.src_mask.size(0) != x.size(0):
            device = x.device
            mask = self.generate_square_subsequent_mask(x.size(0)).to(device)
            self.src_mask = mask

        #        x = self.encoder(x) * math.sqrt(self.params.layer_sizes[0])
        x = self.pos_encoder(x)
        output = self.transformer_encoder(x, self.src_mask)
        output = self.decoder(output)
        output = output.squeeze(dim=1)
        return output


class PositionalEncoding(nn.Module):
    """
    Injects some information of relative/absolute position of a token.

    Parameters
    ----------
    d_model : int
        input dimension of the model

    dropout : float
        dropout rate

    max_len: int
        maximum length of the input sequence
    """

    def __init__(self, d_model, dropout=0.1, max_len=400):
        super(PositionalEncoding, self).__init__()
        self.dropout = nn.Dropout(p=dropout)

        pe = torch.zeros(max_len, d_model)
        position = torch.arange(0, max_len, dtype=torch.float).unsqueeze(1)

        # Need to develop better form here.
        div_term = torch.exp(
            torch.arange(0, d_model, 2).float() * (-np.log(10000.0) / d_model)
        )
        div_term2 = torch.exp(
            torch.arange(0, d_model - 1, 2).float()
            * (-np.log(10000.0) / d_model)
        )
        pe[:, 0::2] = torch.sin(position * div_term)
        pe[:, 1::2] = torch.cos(position * div_term2)
        pe = pe.unsqueeze(0).transpose(0, 1)
        self.register_buffer("pe", pe)

    def forward(self, x):
        """Perform a forward pass through the network."""
        # add extra dimension for batch_size
        x = x.unsqueeze(dim=1)
        x = x + self.pe[: x.size(0), :]
        return self.dropout(x)<|MERGE_RESOLUTION|>--- conflicted
+++ resolved
@@ -9,15 +9,6 @@
 
 from mala.common.parameters import Parameters
 from mala.common.parallelizer import printout
-<<<<<<< HEAD
-=======
-
-try:
-    import horovod.torch as hvd
-except ModuleNotFoundError:
-    # Warning is thrown by parameters class
-    pass
->>>>>>> 5cfd0c85
 
 
 class Network(nn.Module):
