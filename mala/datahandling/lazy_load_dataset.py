"""DataSet for lazy-loading."""

import os
import numpy as np
import torch
import torch.distributed as dist
from torch.utils.data import Dataset

from mala.common.parallelizer import barrier
from mala.common.parameters import DEFAULT_NP_DATA_DTYPE
from mala.datahandling.snapshot import Snapshot


class LazyLoadDataset(Dataset):
    """
    DataSet class for lazy loading.

    Only loads snapshots in the memory that are currently being processed.
    Uses a "caching" approach of keeping the last used snapshot in memory,
    until values from a new ones are used. Therefore, shuffling at DataSampler
    / DataLoader level is discouraged to the point that it was disabled.
    Instead, we mix the snapshot load order here ot have some sort of mixing
    at all.

    Parameters
    ----------
    input_dimension : int
        Dimension of an input vector.

    output_dimension : int
        Dimension of an output vector.

    input_data_scaler : mala.datahandling.data_scaler.DataScaler
        Used to scale the input data.

    output_data_scaler : mala.datahandling.data_scaler.DataScaler
        Used to scale the output data.

    descriptor_calculator : mala.descriptors.descriptor.Descriptor
        Used to do unit conversion on input data.

    target_calculator : mala.targets.target.Target or derivative
        Used to do unit conversion on output data.

    use_ddp : bool
        If true, it is assumed that ddp is used.

    input_requires_grad : bool
        If True, then the gradient is stored for the inputs.
    """

<<<<<<< HEAD
    def __init__(self, input_dimension, output_dimension, input_data_scaler,
                 output_data_scaler, descriptor_calculator,
                 target_calculator, use_ddp,
                 input_requires_grad=False):
=======
    def __init__(
        self,
        input_dimension,
        output_dimension,
        input_data_scaler,
        output_data_scaler,
        descriptor_calculator,
        target_calculator,
        use_horovod,
        input_requires_grad=False,
    ):
>>>>>>> 5cfd0c85
        self.snapshot_list = []
        self.input_dimension = input_dimension
        self.output_dimension = output_dimension
        self.input_data_scaler = input_data_scaler
        self.output_data_scaler = output_data_scaler
        self.descriptor_calculator = descriptor_calculator
        self.target_calculator = target_calculator
        self.number_of_snapshots = 0
        self.total_size = 0
        self.descriptors_contain_xyz = (
            self.descriptor_calculator.descriptors_contain_xyz
        )
        self.currently_loaded_file = None
        self.input_data = np.empty(0)
        self.output_data = np.empty(0)
        self.use_ddp = use_ddp
        self.return_outputs_directly = False
        self.input_requires_grad = input_requires_grad

    @property
    def return_outputs_directly(self):
        """
        Control whether outputs are actually transformed.

        Has to be False for training. In the testing case,
        Numerical errors are smaller if set to True.
        """
        return self._return_outputs_directly

    @return_outputs_directly.setter
    def return_outputs_directly(self, value):
        self._return_outputs_directly = value

    def add_snapshot_to_dataset(self, snapshot: Snapshot):
        """
        Add a snapshot to a DataSet.

        Afterwards, the DataSet can and will load this snapshot as needed.

        Parameters
        ----------
        snapshot : mala.datahandling.snapshot.Snapshot
            Snapshot that is to be added to this DataSet.

        """
        self.snapshot_list.append(snapshot)
        self.number_of_snapshots += 1
        self.total_size += snapshot.grid_size

    def mix_datasets(self):
        """
        Mix the order of the snapshots.

        With this, there can be some variance between runs.
        """
        used_perm = torch.randperm(self.number_of_snapshots)
        barrier()
        if self.use_ddp:
            used_perm = dist.broadcast(used_perm, 0)
        self.snapshot_list = [self.snapshot_list[i] for i in used_perm]
        self.get_new_data(0)

    def get_new_data(self, file_index):
        """
        Read a new snapshot into RAM.

        Parameters
        ----------
        file_index : i
            File to be read.
        """
        # Load the data into RAM.
        if self.snapshot_list[file_index].snapshot_type == "numpy":
            self.input_data = self.descriptor_calculator.read_from_numpy_file(
                os.path.join(
                    self.snapshot_list[file_index].input_npy_directory,
                    self.snapshot_list[file_index].input_npy_file,
                ),
                units=self.snapshot_list[file_index].input_units,
            )
            self.output_data = self.target_calculator.read_from_numpy_file(
                os.path.join(
                    self.snapshot_list[file_index].output_npy_directory,
                    self.snapshot_list[file_index].output_npy_file,
                ),
                units=self.snapshot_list[file_index].output_units,
            )

        elif self.snapshot_list[file_index].snapshot_type == "openpmd":
            self.input_data = (
                self.descriptor_calculator.read_from_openpmd_file(
                    os.path.join(
                        self.snapshot_list[file_index].input_npy_directory,
                        self.snapshot_list[file_index].input_npy_file,
                    )
                )
            )
            self.output_data = self.target_calculator.read_from_openpmd_file(
                os.path.join(
                    self.snapshot_list[file_index].output_npy_directory,
                    self.snapshot_list[file_index].output_npy_file,
                )
            )

        # Transform the data.
        self.input_data = self.input_data.reshape(
            [self.snapshot_list[file_index].grid_size, self.input_dimension]
        )
        if self.input_data.dtype != DEFAULT_NP_DATA_DTYPE:
            self.input_data = self.input_data.astype(DEFAULT_NP_DATA_DTYPE)
        self.input_data = torch.from_numpy(self.input_data).float()
        self.input_data_scaler.transform(self.input_data)
        self.input_data.requires_grad = self.input_requires_grad

        self.output_data = self.output_data.reshape(
            [self.snapshot_list[file_index].grid_size, self.output_dimension]
        )
        if self.return_outputs_directly is False:
            self.output_data = np.array(self.output_data)
            if self.output_data.dtype != DEFAULT_NP_DATA_DTYPE:
                self.output_data = self.output_data.astype(
                    DEFAULT_NP_DATA_DTYPE
                )
            self.output_data = torch.from_numpy(self.output_data).float()
            self.output_data_scaler.transform(self.output_data)

        # Save which data we have currently loaded.
        self.currently_loaded_file = file_index

    def _get_file_index(self, idx, is_slice=False, is_start=False):
        file_index = None
        index_in_file = idx
        if is_slice:
            for i in range(len(self.snapshot_list)):
                if index_in_file - self.snapshot_list[i].grid_size <= 0:
                    file_index = i

                    # From the end of previous file to beginning of new.
                    if (
                        index_in_file == self.snapshot_list[i].grid_size
                        and is_start
                    ):
                        file_index = i + 1
                        index_in_file = 0
                    break
                else:
                    index_in_file -= self.snapshot_list[i].grid_size
            return file_index, index_in_file
        else:
            for i in range(len(self.snapshot_list)):
                if index_in_file - self.snapshot_list[i].grid_size < 0:
                    file_index = i
                    break
                else:
                    index_in_file -= self.snapshot_list[i].grid_size
            return file_index, index_in_file

    def __getitem__(self, idx):
        """
        Get an item of the DataSet.

        Parameters
        ----------
        idx : int
            Requested index. NOTE: Slices over multiple files
            are currently NOT supported.

        Returns
        -------
        inputs, outputs : torch.Tensor
            The requested inputs and outputs
        """
        # Get item can be called with an int or a slice.
        if isinstance(idx, int):
            file_index, index_in_file = self._get_file_index(idx)

            # Find out if new data is needed.
            if file_index != self.currently_loaded_file:
                self.get_new_data(file_index)
            return (
                self.input_data[index_in_file],
                self.output_data[index_in_file],
            )

        elif isinstance(idx, slice):
            # If a slice is requested, we have to find out if it spans files.
            file_index_start, index_in_file_start = self._get_file_index(
                idx.start, is_slice=True, is_start=True
            )
            file_index_stop, index_in_file_stop = self._get_file_index(
                idx.stop, is_slice=True
            )

            # If it does, we cannot deliver.
            # Take care though, if a full snapshot is requested,
            # the stop index will point to the wrong file.
            if file_index_start != file_index_stop:
                if index_in_file_stop == 0:
                    index_in_file_stop = self.snapshot_list[
                        file_index_stop
                    ].grid_size
                else:
                    raise Exception(
                        "Lazy loading currently only supports "
                        "slices in one file. "
                        "You have requested a slice over two "
                        "files."
                    )

            # Find out if new data is needed.
            file_index = file_index_start
            if file_index != self.currently_loaded_file:
                self.get_new_data(file_index)
            return (
                self.input_data[index_in_file_start:index_in_file_stop],
                self.output_data[index_in_file_start:index_in_file_stop],
            )
        else:
            raise Exception("Invalid idx provided.")

    def __len__(self):
        """
        Get the length of the DataSet.

        Returns
        -------
        length : int
            Number of data points in DataSet.
        """
        return self.total_size<|MERGE_RESOLUTION|>--- conflicted
+++ resolved
@@ -1,6 +1,7 @@
 """DataSet for lazy-loading."""
 
 import os
+
 import numpy as np
 import torch
 import torch.distributed as dist
@@ -49,12 +50,6 @@
         If True, then the gradient is stored for the inputs.
     """
 
-<<<<<<< HEAD
-    def __init__(self, input_dimension, output_dimension, input_data_scaler,
-                 output_data_scaler, descriptor_calculator,
-                 target_calculator, use_ddp,
-                 input_requires_grad=False):
-=======
     def __init__(
         self,
         input_dimension,
@@ -63,10 +58,9 @@
         output_data_scaler,
         descriptor_calculator,
         target_calculator,
-        use_horovod,
+        use_ddp,
         input_requires_grad=False,
     ):
->>>>>>> 5cfd0c85
         self.snapshot_list = []
         self.input_dimension = input_dimension
         self.output_dimension = output_dimension
