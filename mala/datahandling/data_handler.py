--- conflicted
+++ resolved
@@ -493,13 +493,13 @@
                         self.parameters.data_splitting_3d[1] != 0 and \
                         self.parameters.data_splitting_3d[2] != 0:
                     self.x_fractions = \
-                        int(tmp[:, :, :, 0].shape[0] / \
+                        int(tmp_dimension[0] / \
                             self.parameters.data_splitting_3d[0])
                     self.y_fractions = \
-                        int(tmp[:, :, :, 0].shape[1] / \
+                        int(tmp_dimension[1] / \
                             self.parameters.data_splitting_3d[1])
                     self.z_fractions = \
-                        int(tmp[:, :, :, 0].shape[2] / \
+                        int(tmp_dimension[2] / \
                             self.parameters.data_splitting_3d[2])
                     self.number_of_fractional_volumes = \
                         self.x_fractions * self.y_fractions * \
@@ -783,44 +783,6 @@
 
             # Data scaling is only performed on the training data sets.
             if snapshot.snapshot_function == "tr":
-<<<<<<< HEAD
-                tmp = self.__load_from_npy_file(os.path.join(snapshot.
-                                                input_npy_directory,
-                                                snapshot.input_npy_file),
-                                                mmapmode='r')
-                if self.descriptor_calculator.descriptors_contain_xyz:
-                    tmp = tmp[:, :, :, 3:]
-
-                if self.parameters.data_dimensions == "3d":
-                    if self.parameters.data_splitting_3d[0] != 0 and \
-                       self.parameters.data_splitting_3d[1] != 0 and \
-                       self.parameters.data_splitting_3d[2] != 0:
-
-                        # TODO: Make efficient.
-                        for x in range(0, self.x_fractions):
-                            for y in range(0, self.y_fractions):
-                                for z in range(0, self.z_fractions):
-                                    tmp_tmp = tmp[x*self.parameters.data_splitting_3d[0]:(x+1)*self.parameters.data_splitting_3d[0],
-                                                  y*self.parameters.data_splitting_3d[1]:(y+1)*self.parameters.data_splitting_3d[1],
-                                                  z*self.parameters.data_splitting_3d[2]:(z+1)*self.parameters.data_splitting_3d[2],
-                                              :]
-
-                                    tmp_tmp = np.array(tmp_tmp).transpose([3, 0, 1, 2])
-                                    tmp_tmp *= self.descriptor_calculator. \
-                                        convert_units(1, snapshot.input_units)
-                                    self.training_data_inputs.append(tmp_tmp)
-                    else:
-                        tmp = np.array(tmp).transpose([3, 0, 1, 2])
-                        tmp *= self.descriptor_calculator. \
-                            convert_units(1, snapshot.input_units)
-                        self.training_data_inputs.append(tmp)
-                else:
-                    tmp = np.array(tmp)
-
-                    tmp *= self.descriptor_calculator. \
-                        convert_units(1, snapshot.input_units)
-                    self.training_data_inputs.append(tmp)
-=======
                 if snapshot.snapshot_type == "numpy":
                     self.descriptor_calculator. \
                         read_from_numpy_file(
@@ -837,43 +799,6 @@
                 else:
                     raise Exception("Unknown snapshot file type.")
                 training_snapshot += 1
->>>>>>> 2d8c5217
-
-        # The scalers will later operate on torch Tensors so we have to
-        # make sure they are fitted on
-        # torch Tensors as well. Preprocessing the numpy data as follows
-        # does NOT load it into memory, see
-        # test/tensor_memory.py
-<<<<<<< HEAD
-        self.training_data_inputs = np.array(self.training_data_inputs)
-        self.training_data_inputs = \
-            self.training_data_inputs.astype(np.float32)
-        if self.parameters.data_dimensions == "1d":
-            self.training_data_inputs = \
-                self.training_data_inputs.reshape(
-                    [self.nr_training_data, self.get_input_dimension()])
-=======
-        self.training_data_inputs = \
-            self.training_data_inputs.reshape(
-                [self.nr_training_data, self.get_input_dimension()])
->>>>>>> 2d8c5217
-        self.training_data_inputs = \
-            torch.from_numpy(self.training_data_inputs).float()
-
-        # Outputs.
-        training_snapshot = 0
-        # We need to perform the data scaling over the entirety of
-        # the training data.
-        for snapshot in self.parameters.snapshot_directories_list:
-
-            # Data scaling is only performed on the training data sets.
-            if snapshot.snapshot_function == "tr":
-<<<<<<< HEAD
-                tmp = self. \
-                    __load_from_npy_file(os.path.join(
-                                         snapshot.output_npy_directory,
-                                         snapshot.output_npy_file),
-                                         mmapmode='r')
                 if self.parameters.data_dimensions == "3d":
                     if self.parameters.data_splitting_3d[0] != 0 and \
                        self.parameters.data_splitting_3d[1] != 0 and \
@@ -889,21 +814,40 @@
                                               :]
 
                                     tmp_tmp = np.array(tmp_tmp).transpose([3, 0, 1, 2])
-                                    tmp_tmp *= self.target_calculator. \
-                                        convert_units(1, snapshot.output_units)
-                                    self.training_data_outputs.append(tmp_tmp)
+                                    tmp_tmp *= self.descriptor_calculator. \
+                                        convert_units(1, snapshot.input_units)
+                                    self.training_data_inputs.append(tmp_tmp)
                     else:
                         tmp = np.array(tmp).transpose([3, 0, 1, 2])
-                        tmp *= self.target_calculator. \
-                            convert_units(1, snapshot.output_units)
-                        self.training_data_outputs.append(tmp)
+                        tmp *= self.descriptor_calculator. \
+                            convert_units(1, snapshot.input_units)
+                        self.training_data_inputs.append(tmp)
                 else:
                     tmp = np.array(tmp)
 
-                    tmp *= self.target_calculator. \
-                        convert_units(1, snapshot.output_units)
-                    self.training_data_outputs.append(tmp)
-=======
+                    tmp *= self.descriptor_calculator. \
+                        convert_units(1, snapshot.input_units)
+                    self.training_data_inputs.append(tmp)
+
+        # The scalers will later operate on torch Tensors so we have to
+        # make sure they are fitted on
+        # torch Tensors as well. Preprocessing the numpy data as follows
+        # does NOT load it into memory, see
+        # test/tensor_memory.py
+        self.training_data_inputs = \
+            self.training_data_inputs.reshape(
+                [self.nr_training_data, self.get_input_dimension()])
+        self.training_data_inputs = \
+            torch.from_numpy(self.training_data_inputs).float()
+
+        # Outputs.
+        training_snapshot = 0
+        # We need to perform the data scaling over the entirety of
+        # the training data.
+        for snapshot in self.parameters.snapshot_directories_list:
+
+            # Data scaling is only performed on the training data sets.
+            if snapshot.snapshot_function == "tr":
                 if snapshot.snapshot_type == "numpy":
                     self.target_calculator. \
                         read_from_numpy_file(
@@ -920,26 +864,48 @@
                 else:
                     raise Exception("Unknown snapshot file type.")
                 training_snapshot += 1
->>>>>>> 2d8c5217
+                if self.parameters.data_dimensions == "3d":
+                    if self.parameters.data_splitting_3d[0] != 0 and \
+                       self.parameters.data_splitting_3d[1] != 0 and \
+                       self.parameters.data_splitting_3d[2] != 0:
+
+                        # TODO: Make efficient.
+                        for x in range(0, self.x_fractions):
+                            for y in range(0, self.y_fractions):
+                                for z in range(0, self.z_fractions):
+                                    tmp_tmp = tmp[x*self.parameters.data_splitting_3d[0]:(x+1)*self.parameters.data_splitting_3d[0],
+                                                  y*self.parameters.data_splitting_3d[1]:(y+1)*self.parameters.data_splitting_3d[1],
+                                                  z*self.parameters.data_splitting_3d[2]:(z+1)*self.parameters.data_splitting_3d[2],
+                                              :]
+
+                                    tmp_tmp = np.array(tmp_tmp).transpose([3, 0, 1, 2])
+                                    tmp_tmp *= self.target_calculator. \
+                                        convert_units(1, snapshot.output_units)
+                                    self.training_data_outputs.append(tmp_tmp)
+                    else:
+                        tmp = np.array(tmp).transpose([3, 0, 1, 2])
+                        tmp *= self.target_calculator. \
+                            convert_units(1, snapshot.output_units)
+                        self.training_data_outputs.append(tmp)
+                else:
+                    tmp = np.array(tmp)
+
+                    tmp *= self.target_calculator. \
+                        convert_units(1, snapshot.output_units)
+                    self.training_data_outputs.append(tmp)
 
         # The scalers will later operate on torch Tensors so we have to
         # make sure they are fitted on
         # torch Tensors as well. Preprocessing the numpy data as follows
         # does NOT load it into memory, see
         # test/tensor_memory.py
-<<<<<<< HEAD
-        self.training_data_outputs = np.array(self.training_data_outputs)
+        self.training_data_outputs = self.training_data_outputs.reshape(
+            [self.nr_training_data, self.get_output_dimension()])
         self.training_data_outputs = \
-            self.training_data_outputs.astype(np.float32)
+            torch.from_numpy(self.training_data_outputs).float()
         if self.parameters.data_dimensions == "1d":
             self.training_data_outputs = self.training_data_outputs.reshape(
                 [self.nr_training_data, self.get_output_dimension()])
-=======
-        self.training_data_outputs = self.training_data_outputs.reshape(
-            [self.nr_training_data, self.get_output_dimension()])
->>>>>>> 2d8c5217
-        self.training_data_outputs = \
-            torch.from_numpy(self.training_data_outputs).float()
 
     def __build_datasets(self):
         """Build the DataSets that are used during training."""
@@ -1027,125 +993,6 @@
             for snapshot in self.parameters.snapshot_directories_list:
 
                 # Data scaling is only performed on the training data sets.
-<<<<<<< HEAD
-                if snapshot.snapshot_function == "va" \
-                        or snapshot.snapshot_function == "te":
-                    tmp = self.__load_from_npy_file(
-                        os.path.join(snapshot.input_npy_directory,
-                                     snapshot.input_npy_file), mmapmode='r')
-                    if self.descriptor_calculator.descriptors_contain_xyz:
-                        tmp = tmp[:, :, :, 3:]
-                    if self.parameters.data_dimensions == "3d":
-                        if self.parameters.data_splitting_3d[0] != 0 and \
-                                self.parameters.data_splitting_3d[1] != 0 and \
-                                self.parameters.data_splitting_3d[2] != 0:
-
-                            # TODO: Make efficient.
-                            for x in range(0, self.x_fractions):
-                                for y in range(0, self.y_fractions):
-                                    for z in range(0, self.z_fractions):
-                                        tmp_tmp = tmp[x *
-                                                      self.parameters.data_splitting_3d[
-                                                          0]:(x + 1) *
-                                                             self.parameters.data_splitting_3d[
-                                                                 0],
-                                                  y *
-                                                  self.parameters.data_splitting_3d[
-                                                      1]:(y + 1) *
-                                                         self.parameters.data_splitting_3d[
-                                                             1],
-                                                  z *
-                                                  self.parameters.data_splitting_3d[
-                                                      2]:(z + 1) *
-                                                         self.parameters.data_splitting_3d[
-                                                             2],
-                                                  :]
-
-                                        tmp_tmp = np.array(tmp_tmp).transpose(
-                                            [3, 0, 1, 2])
-                                        tmp_tmp *= self.descriptor_calculator. \
-                                            convert_units(1,
-                                                          snapshot.input_units)
-                                        if snapshot.snapshot_function == "va":
-                                            self.validation_data_inputs.append(
-                                                tmp_tmp)
-                                        if snapshot.snapshot_function == "te":
-                                            self.test_data_inputs.append(tmp_tmp)
-
-                        else:
-                            tmp = np.array(tmp).transpose([3, 0, 1, 2])
-                            tmp *= self.descriptor_calculator. \
-                                convert_units(1, snapshot.input_units)
-                            if snapshot.snapshot_function == "va":
-                                self.validation_data_inputs.append(tmp)
-                            if snapshot.snapshot_function == "te":
-                                self.test_data_inputs.append(tmp)
-                    else:
-                        tmp = np.array(tmp)
-                        tmp *= self.descriptor_calculator.\
-                            convert_units(1, snapshot.input_units)
-                        if snapshot.snapshot_function == "va":
-                            self.validation_data_inputs.append(tmp)
-                        if snapshot.snapshot_function == "te":
-                            self.test_data_inputs.append(tmp)
-                    tmp = self.__load_from_npy_file(
-                        os.path.join(snapshot.output_npy_directory,
-                                     snapshot.output_npy_file), mmapmode='r')
-                    if self.parameters.data_dimensions == "3d":
-                        if self.parameters.data_splitting_3d[0] != 0 and \
-                                self.parameters.data_splitting_3d[1] != 0 and \
-                                self.parameters.data_splitting_3d[2] != 0:
-
-                            # TODO: Make efficient.
-                            for x in range(0, self.x_fractions):
-                                for y in range(0, self.y_fractions):
-                                    for z in range(0, self.z_fractions):
-                                        tmp_tmp = tmp[x *
-                                                      self.parameters.data_splitting_3d[
-                                                          0]:(x + 1) *
-                                                             self.parameters.data_splitting_3d[
-                                                                 0],
-                                                  y *
-                                                  self.parameters.data_splitting_3d[
-                                                      1]:(y + 1) *
-                                                         self.parameters.data_splitting_3d[
-                                                             1],
-                                                  z *
-                                                  self.parameters.data_splitting_3d[
-                                                      2]:(z + 1) *
-                                                         self.parameters.data_splitting_3d[
-                                                             2],
-                                                  :]
-
-                                        tmp_tmp = np.array(tmp_tmp).transpose(
-                                            [3, 0, 1, 2])
-                                        tmp_tmp *= self.target_calculator. \
-                                            convert_units(1,
-                                                          snapshot.output_units)
-                                        if snapshot.snapshot_function == "va":
-                                            self.validation_data_outputs.append(
-                                                tmp_tmp)
-                                        if snapshot.snapshot_function == "te":
-                                            self.test_data_outputs.append(tmp_tmp)
-
-                        else:
-                            tmp = np.array(tmp).transpose([3, 0, 1, 2])
-                            tmp *= self.target_calculator.\
-                                convert_units(1, snapshot.output_units)
-                            if snapshot.snapshot_function == "va":
-                                self.validation_data_outputs.append(tmp)
-                            if snapshot.snapshot_function == "te":
-                                self.test_data_outputs.append(tmp)
-
-                    else:
-                        tmp = np.array(tmp)
-                        tmp *= self.target_calculator.\
-                            convert_units(1, snapshot.output_units)
-                        if snapshot.snapshot_function == "va":
-                            self.validation_data_outputs.append(tmp)
-                        if snapshot.snapshot_function == "te":
-                            self.test_data_outputs.append(tmp)
-=======
                 if snapshot.snapshot_function == "va":
                     if snapshot.snapshot_type == "numpy":
                         self.descriptor_calculator. \
@@ -1211,7 +1058,6 @@
                     else:
                         raise Exception("Unknown snapshot file type.")
                     test_snapshot += 1
->>>>>>> 2d8c5217
 
             # I know this would be more elegant with the member functions typed
             # below. But I am pretty sure
@@ -1219,73 +1065,33 @@
             # could overload the RAM
             # in cases where lazy loading is technically not even needed.
             if self.nr_test_data != 0:
-<<<<<<< HEAD
-                self.test_data_inputs = np.array(self.test_data_inputs)
-                self.test_data_inputs = \
-                    self.test_data_inputs.astype(np.float32)
-                if self.parameters.data_dimensions == "1d":
-                    self.test_data_inputs = \
-                        self.test_data_inputs.reshape(
-                            [self.nr_test_data, self.get_input_dimension()])
-=======
                 self.test_data_inputs = \
                     self.test_data_inputs.reshape(
                         [self.nr_test_data, self.get_input_dimension()])
->>>>>>> 2d8c5217
                 self.test_data_inputs = \
                     torch.from_numpy(self.test_data_inputs).float()
                 self.input_data_scaler.transform(self.test_data_inputs)
                 self.test_data_inputs.requires_grad = True
 
-<<<<<<< HEAD
-            self.validation_data_inputs = np.array(self.validation_data_inputs)
-            self.validation_data_inputs = \
-                self.validation_data_inputs.astype(np.float32)
-            if self.parameters.data_dimensions == "1d":
-                self.validation_data_inputs = \
-                    self.validation_data_inputs.reshape(
-                        [self.nr_validation_data, self.get_input_dimension()])
-=======
             self.validation_data_inputs = \
                 self.validation_data_inputs.reshape(
                     [self.nr_validation_data, self.get_input_dimension()])
->>>>>>> 2d8c5217
             self.validation_data_inputs = \
                 torch.from_numpy(self.validation_data_inputs).float()
             self.input_data_scaler.transform(self.validation_data_inputs)
             self.input_data_scaler.transform(self.training_data_inputs)
 
             if self.nr_test_data != 0:
-<<<<<<< HEAD
-                self.test_data_outputs = np.array(self.test_data_outputs)
-                self.test_data_outputs = \
-                    self.test_data_outputs.astype(np.float32)
-                if self.parameters.data_dimensions == "1d":
-                    self.test_data_outputs = \
-                        self.test_data_outputs.reshape(
-                            [self.nr_test_data, self.get_output_dimension()])
-=======
                 self.test_data_outputs = \
                     self.test_data_outputs.reshape(
                         [self.nr_test_data, self.get_output_dimension()])
->>>>>>> 2d8c5217
                 self.test_data_outputs = \
                     torch.from_numpy(self.test_data_outputs).float()
                 self.output_data_scaler.transform(self.test_data_outputs)
 
             self.validation_data_outputs = \
-<<<<<<< HEAD
-                np.array(self.validation_data_outputs)
-            self.validation_data_outputs = \
-                self.validation_data_outputs.astype(np.float32)
-            if self.parameters.data_dimensions == "1d":
-                self.validation_data_outputs = \
-                    self.validation_data_outputs.reshape(
-                        [self.nr_validation_data, self.get_output_dimension()])
-=======
                 self.validation_data_outputs.reshape(
                     [self.nr_validation_data, self.get_output_dimension()])
->>>>>>> 2d8c5217
             self.validation_data_outputs = \
                 torch.from_numpy(self.validation_data_outputs).float()
             self.output_data_scaler.transform(self.validation_data_outputs)
