--- conflicted
+++ resolved
@@ -13,9 +13,7 @@
 use_horovod = False
 use_mpi = False
 comm = None
-<<<<<<< HEAD
 local_mpi_rank = None
-=======
 current_verbosity = 0
 
 
@@ -32,7 +30,6 @@
     """
     global current_verbosity
     current_verbosity = new_value
->>>>>>> 42eaa6fa
 
 
 def set_horovod_status(new_value):
@@ -182,11 +179,7 @@
     return comm
 
 
-<<<<<<< HEAD
-def printout(*values, sep=' '):
-=======
 def printout(*values, sep=' ', min_verbosity=0):
->>>>>>> 42eaa6fa
     """
     Interface to built-in "print" for parallel runs. Can be used like print.
 
