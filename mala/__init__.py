--- conflicted
+++ resolved
@@ -8,17 +8,10 @@
 from .version import __version__
 from .common import Parameters, printout
 from .descriptors import DescriptorInterface, SNAP, DescriptorBase
-<<<<<<< HEAD
-from .datahandling import DataHandler, DataScaler, DataConverter
-from .network import Network, BaseNetwork, Tester, Trainer, HyperOptInterface, \
-    HyperOptOptuna, HyperOptNoTraining, HyperOptOAT, Predictor
-from .targets import TargetInterface, LDOS, DOS, Density, fermi_function
-=======
 from .datahandling import DataHandler, DataScaler, DataConverter, Snapshot
 from .network import Network, Tester, Trainer, HyperOptInterface, \
     HyperOptOptuna, HyperOptNASWOT, HyperOptOAT, Predictor, \
     HyperparameterOAT, HyperparameterNASWOT, HyperparameterOptuna
 from .targets import TargetInterface, LDOS, DOS, Density, fermi_function, \
     AtomicForce
-from .interfaces import MALA
->>>>>>> 44810382
+from .interfaces import MALA