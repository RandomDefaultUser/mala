"""
Framework for electronic structure learning.

Can be used to preprocess DFT data (positions / LDOS), train networks,
predict LDOS and postprocess LDOS into energies (and forces, soon).
"""

from .version import __version__
<<<<<<< HEAD
from .common import Parameters, printout, check_modules, get_size, get_rank, \
    finalize
from .descriptors import Bispectrum, Descriptor, AtomicDensity
=======
from .common import Parameters, printout, check_modules
from .descriptors import Bispectrum, Descriptor, AtomicDensity, \
    MinterpyDescriptors
>>>>>>> f74e1075
from .datahandling import DataHandler, DataScaler, DataConverter, Snapshot, \
    DataShuffler
from .datahandling import DataHandler, DataScaler, DataConverter, Snapshot
from .network import Network, Tester, Trainer, HyperOpt, \
    HyperOptOptuna, HyperOptNASWOT, HyperOptOAT, Predictor, \
    HyperparameterOAT, HyperparameterNASWOT, HyperparameterOptuna, \
    HyperparameterACSD, ACSDAnalyzer, Runner
from .targets import LDOS, DOS, Density, fermi_function, \
    AtomicForce, Target
from .interfaces import MALA
from .datageneration import TrajectoryAnalyzer, OFDFTInitializer<|MERGE_RESOLUTION|>--- conflicted
+++ resolved
@@ -6,18 +6,12 @@
 """
 
 from .version import __version__
-<<<<<<< HEAD
 from .common import Parameters, printout, check_modules, get_size, get_rank, \
     finalize
-from .descriptors import Bispectrum, Descriptor, AtomicDensity
-=======
-from .common import Parameters, printout, check_modules
 from .descriptors import Bispectrum, Descriptor, AtomicDensity, \
     MinterpyDescriptors
->>>>>>> f74e1075
 from .datahandling import DataHandler, DataScaler, DataConverter, Snapshot, \
     DataShuffler
-from .datahandling import DataHandler, DataScaler, DataConverter, Snapshot
 from .network import Network, Tester, Trainer, HyperOpt, \
     HyperOptOptuna, HyperOptNASWOT, HyperOptOAT, Predictor, \
     HyperparameterOAT, HyperparameterNASWOT, HyperparameterOptuna, \
